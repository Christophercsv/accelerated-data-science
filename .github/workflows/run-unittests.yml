name: tests/unitary/**

on:
  pull_request:
    branches:
      - main
      - "release/**"
      - develop
    paths:
      - "ads/**"
      - setup.py
<<<<<<< HEAD
      - "**requirements.txt"
      - "!docs/**"

  pull_request:
=======
      - '**requirements.txt'
>>>>>>> 13b7ba43

# Cancel in progress workflows on pull_requests.
# https://docs.github.com/en/actions/using-jobs/using-concurrency#example-using-a-fallback-value
concurrency:
  group: ${{ github.workflow }}-${{ github.head_ref || github.run_id }}
  cancel-in-progress: true

permissions:
  contents: read
  pull-requests: write

# hack for https://github.com/actions/cache/issues/810#issuecomment-1222550359
env:
  SEGMENT_DOWNLOAD_TIMEOUT_MINS: 5

jobs:
  test:
    name: python ${{ matrix.python-version }}, ${{ matrix.name }}
    runs-on: ubuntu-latest
    timeout-minutes: 90

    strategy:
      fail-fast: false
      matrix:
        python-version: ["3.8", "3.9", "3.10"]
        test-path: ["tests/unitary", "tests/unitary/with_extras/model"]
        include:
          - test-path: "tests/unitary"
            ignore-path: "tests/unitary/with_extras/model"
            name: "unitary"
          - test-path: "tests/unitary/with_extras/model"
            name: "model"
          - python-version: "3.8"
            cov-reports: --cov=ads --cov-report=xml --cov-report=html

    steps:
      - uses: actions/checkout@v3

      # Caching python libraries installed with pip
      # https://github.com/actions/cache/blob/main/examples.md#python---pip
      - uses: actions/cache@v3
        with:
          path: ~/.cache/pip
          key: ${{ runner.os }}-pip-${{ hashFiles('**/dev-requirements.txt') }}
          restore-keys: |
            ${{ runner.os }}-pip-
      - uses: actions/setup-python@v4
        with:
          python-version: ${{ matrix.python-version }}

      - name: "Test config setup"
        shell: bash
        env:
          HOME_RUNNER_DIR: /home/runner
        run: |
          set -x # print commands that are executed
          mkdir -p "$HOME_RUNNER_DIR"/.oci
          openssl genrsa -out $HOME_RUNNER_DIR/.oci/oci_ads_user.pem 2048
          cat <<EOT >> "$HOME_RUNNER_DIR/.oci/config"
          [DEFAULT]
          user=ocid1.user.oc1..xxx
          fingerprint=00:00:00:00:00:00:00:00:00:00:00:00:00:00:00:00
          tenancy=ocid1.tenancy.oc1..xxx
          region=test_region
          key_file=$HOME_RUNNER_DIR/.oci/oci_ads_user.pem
          EOT
          ls -lha "$HOME_RUNNER_DIR"/.oci
          echo "Test config file:"
          cat $HOME_RUNNER_DIR/.oci/config

      - name: "Test env setup"
        timeout-minutes: 20
        shell: bash
        run: |
          set -x # print commands that are executed

          sudo apt-get install libkrb5-dev graphviz
          $CONDA/bin/conda init
          source /home/runner/.bashrc

          pip install -r dev-requirements.txt

      - name: "Run unitary tests folder with maximum ADS dependencies"
        timeout-minutes: 60
        shell: bash
        env:
          CONDA_PREFIX: /usr/share/miniconda
        run: |
          set -x # print commands that are executed

          # Setup project and tests folder for cov reports to not be overwritten by another parallel step
          if [[ ! -z "${{ matrix.cov-reports }}" ]]; then
            mkdir -p cov-${{ matrix.name }}
            cd cov-${{ matrix.name }}
            ln -s ../tests tests
            ln -s ../ads ads
            ln -s ../.coveragerc .coveragerc
          fi

          # Run tests
          python -m pytest -v -p no:warnings --durations=5 \
          -n auto --dist loadfile ${{ matrix.cov-reports }} \
          ${{ matrix.test-path }} \
          --ignore "${{ matrix.ignore-path }}"

      - name: "Save coverage files"
        uses: actions/upload-artifact@v3
        if: ${{ matrix.cov-reports }}
        with:
          name: cov-reports-${{ matrix.name }}
          path: |
            cov-${{ matrix.name }}/htmlcov/
            cov-${{ matrix.name }}/.coverage
            cov-${{ matrix.name }}/coverage.xml

  coverage-report:
    name: "Coverage report"
    runs-on: ubuntu-latest
    continue-on-error: true
    needs: test
    if: ${{ success() }} && ${{ github.event.issue.pull_request }}
    env:
      COMPARE_BRANCH: develop

    steps:
      - name: "Checkout current branch"
        uses: actions/checkout@v3
        with:
          fetch-depth: 0
      - name: "Download coverage files"
        uses: actions/download-artifact@v3
      - name: "Calculate overall coverage"
        run: |
          set -x # print commands that are executed

          # Prepare default cov body text 
          COV_BODY_INTRO="📌 Overall coverage:\n\n"
          echo COV_BODY="$COV_BODY_INTRO No success to gather report. 😿" >> $GITHUB_ENV

          # Combine coverage files
          pip install coverage
          coverage combine cov-reports-unitary/.coverage cov-reports-model/.coverage

          # Make html report
          coverage html

          # Calculate overall coverage and update body message
          COV=$(grep -E 'pc_cov' htmlcov/index.html | cut -d'>' -f 2 | cut -d'%' -f 1)
          if [[ ! -z $COV ]]; then 
            if [[ $COV -lt 50 ]]; then COLOR=red; elif [[ $COV -lt 80 ]]; then COLOR=yellow; else COLOR=green; fi
            echo COV_BODY="$COV_BODY_INTRO ![Coverage-$COV%](https://img.shields.io/badge/coverage-$COV%25-$COLOR)" >> $GITHUB_ENV
          fi

      - name: "Calculate coverage diff"
        if: always()
        run: |
          set -x # print commands that are executed

          # Prepare default diff body text 
          DIFF_BODY_INTRO="📌 Cov diff with **${{ env.COMPARE_BRANCH }}**:\n\n"
<<<<<<< HEAD
          echo DIFF_BODY="$BODY_INTRO No success to gather report. 😿" >> $GITHUB_ENV

=======
          echo DIFF_BODY="$DIFF_BODY_INTRO No success to gather report. 😿" >> $GITHUB_ENV
          
>>>>>>> 13b7ba43
          # Prepare file paths to coverage xml files
          # Filenames taken from job.test last step with name - "Save coverage files"
          FILE1="cov-reports-unitary/coverage.xml"; [[ ! -f $FILE1 ]] && FILE1="" 
          FILE2="cov-reports-model/coverage.xml"; [[ ! -f $FILE2 ]] && FILE2=""
          echo "FILE1=$FILE1" >> $GITHUB_ENV
          echo "FILE2=$FILE2" >> $GITHUB_ENV

          # Calculate coverage diff and update body message
          pip install diff_cover
          diff-cover $FILE1 $FILE2 --compare-branch=origin/${{ env.COMPARE_BRANCH }} 
          DIFF=$(diff-cover $FILE1 $FILE2 \
            --compare-branch=origin/${{ env.COMPARE_BRANCH }} | grep Coverage: | cut -d' ' -f 2 | cut -d'%' -f 1)
          if [[ -z $DIFF ]]; then 
            DIFF_INFO=$(diff-cover $FILE1 $FILE2 \
              --compare-branch=origin/${{ env.COMPARE_BRANCH }}  | grep "No lines");
            echo DIFF_BODY="$DIFF_BODY_INTRO $DIFF_INFO">> $GITHUB_ENV
          else
            if [[ $DIFF -lt 50 ]]; then COLOR=red; elif [[ $DIFF -lt 80 ]]; then COLOR=yellow; else COLOR=green; fi
            echo DIFF_BODY="$DIFF_BODY_INTRO ![Coverage-$DIFF%](https://img.shields.io/badge/coverage-$DIFF%25-$COLOR)" >> $GITHUB_ENV
          fi

      - name: "Add comment with cov diff to PR"
        uses: actions/github-script@v6
        if: always()
        with:
          github-token: ${{ github.token }}
          script: |
            github.rest.issues.createComment({
              issue_number: context.issue.number,
              owner: context.repo.owner,
              repo: context.repo.repo,
              body: '${{ env.DIFF_BODY }}\n\n${{ env.COV_BODY }}'
            })
      - name: "Generate html difference report"
        run: |
          diff-cover ${{ env.FILE1 }} ${{ env.FILE2 }} \
          --compare-branch=origin/${{ env.COMPARE_BRANCH }} \
          --html-report=cov-diff.html
      - name: "Save coverage difference report"
        uses: actions/upload-artifact@v3
        with:
          name: cov-html-reports
          path: |
            cov-diff.html
            htmlcov/
          retention-days: 10<|MERGE_RESOLUTION|>--- conflicted
+++ resolved
@@ -9,14 +9,7 @@
     paths:
       - "ads/**"
       - setup.py
-<<<<<<< HEAD
       - "**requirements.txt"
-      - "!docs/**"
-
-  pull_request:
-=======
-      - '**requirements.txt'
->>>>>>> 13b7ba43
 
 # Cancel in progress workflows on pull_requests.
 # https://docs.github.com/en/actions/using-jobs/using-concurrency#example-using-a-fallback-value
@@ -177,13 +170,8 @@
 
           # Prepare default diff body text 
           DIFF_BODY_INTRO="📌 Cov diff with **${{ env.COMPARE_BRANCH }}**:\n\n"
-<<<<<<< HEAD
-          echo DIFF_BODY="$BODY_INTRO No success to gather report. 😿" >> $GITHUB_ENV
-
-=======
           echo DIFF_BODY="$DIFF_BODY_INTRO No success to gather report. 😿" >> $GITHUB_ENV
-          
->>>>>>> 13b7ba43
+
           # Prepare file paths to coverage xml files
           # Filenames taken from job.test last step with name - "Save coverage files"
           FILE1="cov-reports-unitary/coverage.xml"; [[ ! -f $FILE1 ]] && FILE1="" 
