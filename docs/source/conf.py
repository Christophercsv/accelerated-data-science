# -*- coding: utf-8 -*-
#
# Configuration file for the Sphinx documentation builder.

import datetime
import os
import sys
from typing import Any, Dict


# This causes documentation within the __init__ method to be pulled into the documentation properly
autoclass_content = "both"

sys.path.insert(0, os.path.abspath("../.."))

# -- Project information -----------------------------------------------------

project = "ADS"
copyright = f"2020, {datetime.datetime.now().year} Oracle and/or its affiliates. " \
            f"Licensed under the Universal Permissive License v 1.0 as shown at https://oss.oracle.com/licenses/upl/"
author = "Oracle Data Science"

version = release = __import__("ads").__version__

extensions = [
    "sphinx.ext.napoleon",
    "sphinx.ext.autodoc",
    "sphinx.ext.doctest",
    "sphinx.ext.mathjax",
    "sphinx.ext.ifconfig",
    "sphinx.ext.autodoc",
    "sphinx.ext.todo",
    "sphinx.ext.extlinks",
    "sphinx.ext.intersphinx",    
    "sphinx.ext.graphviz",
    "nbsphinx",
    "sphinx_code_tabs",
    "sphinx_copybutton",
<<<<<<< HEAD
    "sphinx.ext.duration",
    "sphinx.ext.autosummary",
    "sphinx.ext.intersphinx",
    "sphinx.ext.viewcode",
=======
    "sphinx_autorun",
>>>>>>> 129ede99
]

# Add any paths that contain templates here, relative to this directory.
templates_path = ["_templates"]

# The suffix(es) of source filenames.
# You can specify multiple suffix as a list of string:
#
# source_suffix = ['.rst', '.md']
source_suffix = ".rst"

# The master toctree document.
master_doc = "index"

# The language for content autogenerated by Sphinx. Refer to documentation
# for a list of supported languages.
#
# This is also used if you do content translation via gettext catalogs.
# Usually you set "language" from the command line for these cases.
language = 'en'

# List of patterns, relative to source directory, that match files and
# directories to ignore when looking for source files.
# This pattern also affects html_static_path and html_extra_path.
# exclude_patterns = []
exclude_patterns = ['build', '**.ipynb_checkpoints', 'Thumbs.db', '.DS_Store']

language = "en"

html_theme = "furo"
html_static_path = ["_static"]

html_title = f"{project} v{release}"

# Disable the generation of the various indexes
html_use_modindex = False
html_use_index = False

# html_css_files = [
#     'pied-piper-admonition.css',     
# ]

html_theme_options = {
    "light_logo": "logo-light-mode.png",
    "dark_logo": "logo-dark-mode.png",     
}


htmlhelp_basename = "pydoc"


# -- Options for LaTeX output ------------------------------------------------

latex_elements = {
    # The paper size ('letterpaper' or 'a4paper').
    #
    # 'papersize': 'letterpaper',
    # The font size ('10pt', '11pt' or '12pt').
    #
    # 'pointsize': '10pt',
    # Additional stuff for the LaTeX preamble.
    #
    # 'preamble': '',
    # Latex figure (float) alignment
    #
    # 'figure_align': 'htbp',
}

# Grouping the document tree into LaTeX files. List of tuples
# (source start file, target name, title,
#  author, documentclass [howto, manual, or own class]).
latex_documents = [
    (master_doc, "ADS.tex", "ADS Documentation", author, "manual"),
]


# -- Options for manual page output ------------------------------------------

# One entry per manual page. List of tuples
# (source start file, name, description, authors, manual section).
man_pages = [(master_doc, "ads", "ADS Documentation", [author], 1)]


# -- Options for Texinfo output ----------------------------------------------

# Grouping the document tree into Texinfo files. List of tuples
# (source start file, target name, title, author,
#  dir menu entry, description, category)
texinfo_documents = [
    (
        master_doc,
        "ADS",
        "ADS Documentation",
        author,
        "ADS",
        "Accelerated Data Science SDK",
        "Data Science",
    ),
]


# -- Options for Epub output -------------------------------------------------

# Bibliographic Dublin Core info.
epub_title = project

# The unique identifier of the text. This can be a ISBN number
# or the project homepage.
#
# epub_identifier = ''

# A unique identification for the text.
#
# epub_uid = ''

# A list of files that should not be packed into the epub file.
epub_exclude_files = ["search.html"]


# -- Extension configuration -------------------------------------------------

# -- Options for intersphinx extension ---------------------------------------

# Example configuration for intersphinx: refer to the Python standard library.
intersphinx_mapping = {"https://docs.python.org/": None}

# -- Options for todo extension ----------------------------------------------

# If true, `todo` and `todoList` produce output, else they produce nothing.
todo_include_todos = True

mathjax_path = "math_jax_3_2_0.js"<|MERGE_RESOLUTION|>--- conflicted
+++ resolved
@@ -36,14 +36,11 @@
     "nbsphinx",
     "sphinx_code_tabs",
     "sphinx_copybutton",
-<<<<<<< HEAD
     "sphinx.ext.duration",
     "sphinx.ext.autosummary",
     "sphinx.ext.intersphinx",
     "sphinx.ext.viewcode",
-=======
     "sphinx_autorun",
->>>>>>> 129ede99
 ]
 
 # Add any paths that contain templates here, relative to this directory.
