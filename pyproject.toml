## This file created and used instead of setup.py for building and installing ads package. This change is to
## follow best practive to "not invoke setup.py directly", see detailed explanation why here:
## https://blog.ganssle.io/articles/2021/10/setup-py-deprecated.html.
## Check README-development.md and Makefile for instruction how to install or build ADS locally.

[build-system]
# These are the assumed default build requirements from pip:
# https://pip.pypa.io/en/stable/reference/pip/#pep-517-and-518-support
# PEP 517 – A build-system independent format for source trees - https://peps.python.org/pep-0517/
requires = ["flit-core >= 3.8"]
build-backend = "flit_core.buildapi"


[project]
# Declaring project metadata
# https://packaging.python.org/en/latest/specifications/declaring-project-metadata/
# PEP 621 – Storing project metadata in pyproject.toml - https://peps.python.org/pep-0621/
# PEP 518 – Specifying Minimum Build System Requirements for Python Projects https://peps.python.org/pep-0518/

# Required
name = "oracle_ads"  # the install (PyPI) name; name for local build in [tool.flit.module] section below
<<<<<<< HEAD
version = "2.9.0rc0"
=======
version = "2.8.11"
>>>>>>> c6a3a2b2

# Optional
description = "Oracle Accelerated Data Science SDK"
readme = {file = "README.md", content-type = "text/markdown"}
requires-python = ">=3.8"
license = {file = "LICENSE.txt"}
authors = [
  {name = "Oracle Data Science"}
]
keywords = [
  "Oracle Cloud Infrastructure",
  "OCI",
  "Machine Learning",
  "ML",
  "Artificial Intelligence",
  "AI",
  "Data Science",
  "Cloud",
  "Oracle",
]
classifiers = [
  "Development Status :: 5 - Production/Stable",
  "Intended Audience :: Developers",
  "License :: OSI Approved :: Universal Permissive License (UPL)",
  "Operating System :: OS Independent",
  "Programming Language :: Python :: 3.8",
  "Programming Language :: Python :: 3.9",
  "Programming Language :: Python :: 3.10",
]

# PEP 508 – Dependency specification for Python Software Packages - https://peps.python.org/pep-0508/
# In dependencies se "<library>; platform_machine == 'aarch64'" to specify ARM underlying platform
# Copied from install_requires list in setup.py, setup.py got removed in favor of this config file
dependencies = [
  "asteval>=0.9.25",
  "cerberus>=1.3.4",
  "cloudpickle>=1.6.0",
  "fsspec>=0.8.7,<2023.9.1",  # v2.9.1 introduced issues, revealed by unit tests
  "gitpython>=3.1.2",
  "jinja2>=2.11.2",
  "matplotlib>=3.1.3",
  "numpy>=1.19.2",
  "oci>=2.113.0",
  "ocifs>=1.1.3",
  "pandas>1.2.1,<2.1",
  "psutil>=5.7.2",
  "python_jsonschema_objects>=0.3.13",
  "PyYAML>=6",  # pyyaml 5.4 is broken with cython 3
  "requests",
  "scikit-learn>=1.0",
  "tabulate>=0.8.9",
  "tqdm>=4.59.0",
]

[project.optional-dependencies]
# Copied from extras_require list in setup.py, setup.py got removed in favor of this config file
bds = [
  "hdfs[kerberos]",
  "ibis-framework[impala]",
  "sqlalchemy",
]
boosted = [
  "lightgbm",
  "xgboost",
]
data = [
  "datefinder>=0.7.1",
  "fastavro>=0.24.2",
  "htmllistparse>=0.6.0",
  "openpyxl>=3.0.7",
  "oracledb>=1.0",
  "pandavro>=1.6.0",
  "sqlalchemy>=1.4.1, <=1.4.46",
]
geo = [
  "geopandas",
  "oracle_ads[viz]",
]
huggingface = [
  "transformers",
]
notebook = [
  "ipython>=7.23.1, <8.0",
  "ipywidgets~=7.6.3",
]
onnx = [
  "lightgbm==3.3.1",
  "onnx>=1.12.0",
  "onnxmltools>=1.10.0",
  "onnxruntime>=1.10.0,<1.16",  # v1.16 introduced issues https://github.com/microsoft/onnxruntime/issues/17631, revealedd by unit tests
  "oracle_ads[viz]",
  "protobuf<=3.20",
  "skl2onnx>=1.10.4",
  "tf2onnx",
  "xgboost<=1.7",
]
opctl = [
  "conda-pack",
  "docker",
  "inflection",
  "nbconvert",
  "nbformat",
  "oci-cli",
]
optuna = [
  "optuna==2.9.0",
  "oracle_ads[viz]",
]
spark = [
  "pyspark>=3.0.0",
]
tensorflow = [
  "oracle_ads[viz]",
  "tensorflow",
]
text = [
  "spacy",
  "wordcloud>=1.8.1",
]
torch = [
  "oracle_ads[viz]",
  "torch",
  "torchvision",
]
viz = [
  "bokeh>=2.3.0, <=2.4.3",
  "folium>=0.12.1",
  "graphviz<0.17",
  "scipy>=1.5.4",
  "seaborn>=0.11.0",
]

[project.urls]
"Github" = "https://github.com/oracle/accelerated-data-science"
"Documentation" = "https://accelerated-data-science.readthedocs.io/en/latest/index.html"

[project.scripts]
ads = "ads.cli:cli"

[tool.flit.module]
name = "ads"  # name for local build and import, see https://flit.pypa.io/en/latest/pyproject_toml.html#module-section<|MERGE_RESOLUTION|>--- conflicted
+++ resolved
@@ -19,11 +19,7 @@
 
 # Required
 name = "oracle_ads"  # the install (PyPI) name; name for local build in [tool.flit.module] section below
-<<<<<<< HEAD
 version = "2.9.0rc0"
-=======
-version = "2.8.11"
->>>>>>> c6a3a2b2
 
 # Optional
 description = "Oracle Accelerated Data Science SDK"
