#!/usr/bin/env python
# -*- coding: utf-8; -*-

# Copyright (c) 2022, 2023 Oracle and/or its affiliates.
# Licensed under the Universal Permissive License v 1.0 as shown at https://oss.oracle.com/licenses/upl/

import configparser
import os
from typing import Dict, List, Union

import click
import fsspec
import yaml

import ads
from ads.common.auth import AuthContext, AuthType
from ads.common.extended_enum import ExtendedEnumMeta
from ads.common.oci_datascience import DSCNotebookSession
<<<<<<< HEAD
from ads.opctl.backend.ads_dataflow import DataFlowBackend
=======
from ads.opctl import logger
from ads.opctl.backend.ads_dataflow import DataFlowBackend, DataFlowOperatorBackend
>>>>>>> 8e8b9840
from ads.opctl.backend.ads_ml_job import (
    MLJobBackend,
    MLJobDistributedBackend,
    MLJobOperatorBackend,
)
from ads.opctl.backend.ads_ml_pipeline import PipelineBackend
from ads.opctl.backend.ads_model_deployment import ModelDeploymentBackend
from ads.opctl.backend.local import (
    LocalBackend,
    LocalBackendDistributed,
    LocalModelDeploymentBackend,
    LocalOperatorBackend,
    LocalPipelineBackend,
    LocalOperatorBackend,
    LocalPythonBackend,
)
from ads.opctl.config.base import ConfigProcessor
from ads.opctl.config.merger import ConfigMerger
from ads.opctl.config.resolver import ConfigResolver
from ads.opctl.config.utils import read_from_ini
from ads.opctl.config.validator import ConfigValidator
from ads.opctl.config.yaml_parsers import YamlSpecParser
from ads.opctl.constants import (
    ADS_CONFIG_FILE_NAME,
    ADS_DATAFLOW_CONFIG_FILE_NAME,
    ADS_JOBS_CONFIG_FILE_NAME,
    ADS_LOCAL_BACKEND_CONFIG_FILE_NAME,
    ADS_ML_PIPELINE_CONFIG_FILE_NAME,
    ADS_MODEL_DEPLOYMENT_CONFIG_FILE_NAME,
    BACKEND_NAME,
    DEFAULT_ADS_CONFIG_FOLDER,
    DEFAULT_CONDA_PACK_FOLDER,
    DEFAULT_OCI_CONFIG_FILE,
    DEFAULT_PROFILE,
    RESOURCE_TYPE,
    RUNTIME_TYPE,
)
from ads.opctl.distributed.cmds import (
    docker_build_cmd,
    increment_tag_in_ini,
    update_config_image,
    update_image,
    update_ini,
    verify_and_publish_image,
)
from ads.opctl.utils import get_service_pack_prefix, is_in_notebook_session
import subprocess


class DataScienceResource(str, metaclass=ExtendedEnumMeta):
    JOB = "datasciencejob"
    DATAFLOW = "dataflowapplication"
    PIPELINE = "datasciencepipeline"
    MODEL_DEPLOYMENT = "datasciencemodeldeployment"
    MODEL = "datasciencemodel"


class DataScienceResourceRun(str, metaclass=ExtendedEnumMeta):
    JOB_RUN = "datasciencejobrun"
    DATAFLOW_RUN = "dataflowrun"
    PIPELINE_RUN = "datasciencepipelinerun"
    MODEL_DEPLOYMENT = "datasciencemodeldeployment"


DATA_SCIENCE_RESOURCE_BACKEND_MAP = {
    DataScienceResource.JOB: "job",
    DataScienceResourceRun.JOB_RUN: "job",
    DataScienceResource.DATAFLOW: "dataflow",
    DataScienceResourceRun.DATAFLOW_RUN: "dataflow",
    DataScienceResource.PIPELINE: "pipeline",
    DataScienceResourceRun.PIPELINE_RUN: "pipeline",
    DataScienceResourceRun.MODEL_DEPLOYMENT: "deployment",
    DataScienceResource.MODEL: "deployment",
}

DATA_SCIENCE_RESOURCE_RUN_BACKEND_MAP = {
    DataScienceResourceRun.JOB_RUN: "job",
    DataScienceResourceRun.DATAFLOW_RUN: "dataflow",
    DataScienceResourceRun.PIPELINE_RUN: "pipeline",
    DataScienceResourceRun.MODEL_DEPLOYMENT: "deployment",
}


class _BackendFactory:
    BACKENDS_MAP = {
        BACKEND_NAME.JOB.value: MLJobBackend,
        BACKEND_NAME.DATAFLOW.value: DataFlowBackend,
        BACKEND_NAME.PIPELINE.value: PipelineBackend,
        BACKEND_NAME.MODEL_DEPLOYMENT.value: ModelDeploymentBackend,
        BACKEND_NAME.OPERATOR_LOCAL.value: LocalOperatorBackend,
    }

    LOCAL_BACKENDS_MAP = {
        BACKEND_NAME.JOB.value: LocalBackend,
        BACKEND_NAME.PIPELINE.value: LocalPipelineBackend,
        BACKEND_NAME.MODEL_DEPLOYMENT.value: LocalModelDeploymentBackend,
    }

    def __init__(self, config: Dict):
        self.config = config
        self._backend = config["execution"].pop("backend", None)
        if self._backend is None:
            raise RuntimeError("Please specify backend.")
        elif (
            self._backend != BACKEND_NAME.LOCAL.value
            and self._backend not in self.BACKENDS_MAP
        ):
            raise NotImplementedError(f"backend {self._backend} is not implemented.")

    @property
    def backend(self):
        if self._backend == BACKEND_NAME.LOCAL.value:
            kind = self.config.get("kind") or self.config["execution"].get("kind")
            if kind not in self.LOCAL_BACKENDS_MAP:
                options = [backend for backend in self.LOCAL_BACKENDS_MAP.keys()]
                # Special case local backend option not supported by this factory.
                options.append("distributed")
                raise RuntimeError(
                    f"kind {kind} not supported by local backend. Please choose from: "
                    f"[{str.join('|', options)}]"
                )
            return self.LOCAL_BACKENDS_MAP[kind](self.config)

        return self.BACKENDS_MAP[self._backend](self.config)


def _save_yaml(yaml_content, **kwargs):
    """Saves job run info YAML to a local file.

    Parameters
    ----------
    yaml_content : str
        YAML content as string.
    """
    if kwargs.get("job_info"):
        yaml_path = os.path.abspath(os.path.expanduser(kwargs["job_info"]))
        if os.path.isfile(yaml_path):
            overwrite = input(
                f"File {yaml_path} already exists. Overwrite the file? [yN]: "
            )
            if overwrite not in ["y", "Y"]:
                return
        with open(yaml_path, "w", encoding="utf-8") as f:
            f.write(yaml_content)
        print(f"Job run info saved to {yaml_path}")


def run(config: Dict, backend_config: Dict, **kwargs) -> Dict:
    """
    Run a job given configuration and command line args passed in (kwargs).

    Parameters
    ----------
    config: dict
        dictionary of configurations
    kwargs: dict
        keyword arguments, stores configuration from command line args

    Returns
    -------
    Dict
        dictionary of job id and run id in case of ML Job run, else empty if running locally
    """
    if config:
        p = ConfigProcessor(config).step(ConfigMerger, **kwargs)
        if (
            p.config["kind"] != BACKEND_NAME.LOCAL.value
            and p.config["kind"] != "distributed"
        ):
            p.config["execution"]["backend"] = p.config["kind"]
            return _BackendFactory(p.config).backend.apply()
    else:
        # If no yaml is provided and config is empty, we assume there's cmdline args to define a job.
        config = {"kind": "job"}
        p = ConfigProcessor(config).step(ConfigMerger, **kwargs)
    if config.get("kind") == "distributed":  # TODO: add kind factory
        print(
            "......................... Initializing the process ..................................."
        )
        ini = update_ini(
            kwargs["tag"],
            kwargs["registry"],
            kwargs["dockerfile"],
            kwargs["source_folder"],
            config,
            kwargs["nobuild"],
        )
        nobuild = kwargs["nobuild"]
        mode = kwargs["backend"]
        increment = kwargs["auto_increment"]

        if not nobuild:
            if increment:
                ini = increment_tag_in_ini(ini)
            docker_build_cmd(ini)
        config = update_image(config, ini)

        if mode == BACKEND_NAME.LOCAL.value:
            print(
                "\u26A0 Docker Image: "
                + ini.get("main", "registry")
                + ":"
                + ini.get("main", "tag")
                + " is not pushed to oci artifacts."
            )
            print("running image: " + config["spec"]["cluster"]["spec"]["image"])

            backend = LocalBackendDistributed(config)
            backend.run()
        elif mode == BACKEND_NAME.DATAFLOW.value:
            raise RuntimeError(
                "backend operator for distributed training can either be local or job"
            )
        else:
            if not kwargs["dry_run"] and not kwargs["nobuild"]:
                verify_and_publish_image(kwargs["nopush"], config)
                print("running image: " + config["spec"]["cluster"]["spec"]["image"])
            cluster_def = YamlSpecParser.parse_content(config)

            backend = MLJobDistributedBackend(p.config)

            # Define job first,
            # Then Run
            cluster_run_info = backend.run(
                cluster_info=cluster_def, dry_run=p.config["execution"].get("dry_run")
            )
            if cluster_run_info:
                cluster_run = {}
                cluster_run["jobId"] = cluster_run_info[0].id
                cluster_run["workDir"] = cluster_def.cluster.work_dir
                cluster_run["mainJobRunId"] = {
                    cluster_run_info[1].name: cluster_run_info[1].id
                }
                if len(cluster_run_info[2]) > 0:
                    cluster_run["otherJobRunIds"] = [
                        {wj.name: wj.id} for wj in cluster_run_info[2]
                    ]
                yamlContent = yaml.dump(cluster_run)
                yamlContent += (
                    "# \u2b50 To stream the logs of the main job run:\n"
                    + f"# \u0024 ads opctl watch {list(cluster_run['mainJobRunId'].values())[0]}"
                )
                print(yamlContent)
                _save_yaml(yamlContent, **kwargs)
            return cluster_run_info
    elif config.get("kind", "").lower() == "operator":
        apply(config=config, backend_config=backend_config, **kwargs)
    else:
        if "ocid" in p.config["execution"]:
            resource_to_backend = {
                DataScienceResource.JOB: BACKEND_NAME.JOB,
                DataScienceResource.DATAFLOW: BACKEND_NAME.DATAFLOW,
                DataScienceResource.PIPELINE: BACKEND_NAME.PIPELINE,
            }
            for r, b in resource_to_backend.items():
                if r in p.config["execution"]["ocid"]:
                    p.config["execution"]["backend"] = b.value
        else:
            p.step(ConfigResolver).step(ConfigValidator)
            # spec may have changed during validation step (e.g. defaults filled in)
            # thus command need to be updated since it encodes spec
            p = ConfigResolver(p.config)
            p._resolve_command()
        return _BackendFactory(p.config).backend.run()


def run_diagnostics(config: Dict, **kwargs) -> Dict:
    """
    Run a job given configuration and command line args passed in (kwargs).

    Parameters
    ----------
    config: dict
        dictionary of configurations
    kwargs: dict
        keyword arguments, stores configuration from command line args

    Returns
    -------
    Dict
        dictionary of job id and run id in case of ML Job run, else empty if running locally
    """
    p = ConfigProcessor(config).step(ConfigMerger, **kwargs)
    if config.get("kind") == "distributed":  # TODO: add kind factory
        config = update_config_image(config)
        cluster_def = YamlSpecParser.parse_content(config)

        backend = MLJobDistributedBackend(p.config)

        # Define job first,
        # Then Run
        cluster_run_info = backend.run_diagnostics(
            cluster_info=cluster_def, dry_run=p.config["execution"].get("dry_run")
        )
        if cluster_run_info:
            diagnostics_report_path = os.path.join(
                cluster_def.cluster.work_dir,
                cluster_run_info[0].id,
                "diagnostic_report.html",
            )
            with fsspec.open(
                diagnostics_report_path, "r", **backend.oci_auth
            ) as infile:
                with open(kwargs["output"], "w") as outfile:
                    outfile.write(infile.read())
        return cluster_run_info
    else:
        print("Diagnostics not available for kind: {config.get('kind')}")


def _update_env_vars(config, env_vars: List):
    """
    env_vars: List, should be formatted as [{"name": "OCI__XXX", "value": YYY},]
    """
    # TODO move this to a class which checks the version, kind, type, etc.
    config["spec"]["Runtime"]["spec"]["environmentVariables"].extend(env_vars)
    return config


def init_operator(**kwargs) -> str:
    """
    Initialize the resources for an operator

    Parameters
    ----------
    kwargs: dict
        keyword argument, stores command line args
    Returns
    -------
    folder_path: str
        a path to the folder with all of the resources
    """
    # TODO: confirm that operator slug is in the set of valid operator slugs
    assert kwargs["operator_slug"] == "dask_cluster"

    if kwargs.get("folder_path"):
        kwargs["operator_folder_path"] = kwargs.pop("folder_path")[0]
    else:
        kwargs["operator_folder_path"] = kwargs["operator_slug"]
    p = ConfigProcessor().step(ConfigMerger, **kwargs)
    print(f"config check: {p.config}")
    return _BackendFactory(p.config).backend.init_operator()


def delete(**kwargs) -> None:
    """
    Delete a MLJob/DataFlow run.

    Parameters
    ----------
    kwargs: dict
        keyword argument, stores command line args
    Returns
    -------
    None
    """
    kwargs["backend"] = _get_backend_from_ocid(kwargs["ocid"])

    if (
        DataScienceResourceRun.JOB_RUN in kwargs["ocid"]
        or DataScienceResourceRun.DATAFLOW_RUN in kwargs["ocid"]
        or DataScienceResourceRun.PIPELINE_RUN in kwargs["ocid"]
        or DataScienceResourceRun.MODEL_DEPLOYMENT in kwargs["ocid"]
    ):
        kwargs["run_id"] = kwargs.pop("ocid")
    elif (
        DataScienceResource.JOB in kwargs["ocid"]
        or DataScienceResource.DATAFLOW in kwargs["ocid"]
        or DataScienceResource.PIPELINE in kwargs["ocid"]
    ):
        kwargs["id"] = kwargs.pop("ocid")
    else:
        raise ValueError(f"{kwargs['ocid']} is valid or supported.")

    p = ConfigProcessor().step(ConfigMerger, **kwargs)
    return _BackendFactory(p.config).backend.delete()


def cancel(**kwargs) -> None:
    """
    Cancel a MLJob/DataFlow run.

    Parameters
    ----------
    kwargs: dict
        keyword argument, stores command line args
    Returns
    -------
    None
    """
    kwargs["run_id"] = kwargs.pop("ocid")
    if not kwargs.get("backend"):
        kwargs["backend"] = _get_backend_from_run_id(kwargs["run_id"])
    p = ConfigProcessor().step(ConfigMerger, **kwargs)
    return _BackendFactory(p.config).backend.cancel()


def watch(**kwargs) -> None:
    """
    Watch a MLJob/DataFlow run.

    Parameters
    ----------
    kwargs: dict
        keyword argument, stores command line args
    Returns
    -------
    None
    """
    kwargs["run_id"] = kwargs.pop("ocid")
    if not kwargs.get("backend"):
        kwargs["backend"] = _get_backend_from_run_id(kwargs["run_id"])
    p = ConfigProcessor().step(ConfigMerger, **kwargs)
    return _BackendFactory(p.config).backend.watch()


def activate(**kwargs) -> None:
    """
    Activate a ModelDeployment.

    Parameters
    ----------
    kwargs: dict
        keyword argument, stores command line args

    Returns
    -------
    None
    """
    kwargs["run_id"] = kwargs.pop("ocid")
    if not kwargs.get("backend"):
        kwargs["backend"] = _get_backend_from_run_id(kwargs["run_id"])
    p = ConfigProcessor().step(ConfigMerger, **kwargs)
    return _BackendFactory(p.config).backend.activate()


def deactivate(**kwargs) -> None:
    """
    Deactivate a ModelDeployment.

    Parameters
    ----------
    kwargs: dict
        keyword argument, stores command line args

    Returns
    -------
    None
    """
    kwargs["run_id"] = kwargs.pop("ocid")
    if not kwargs.get("backend"):
        kwargs["backend"] = _get_backend_from_run_id(kwargs["run_id"])
    p = ConfigProcessor().step(ConfigMerger, **kwargs)
    return _BackendFactory(p.config).backend.deactivate()


def predict(**kwargs) -> None:
    """
    Make prediction using the model with the payload.

    Parameters
    ----------
    kwargs: dict
        keyword argument, stores command line args

    Returns
    -------
    None
    """
    p = ConfigProcessor().step(ConfigMerger, **kwargs)
    if "datasciencemodeldeployment" in p.config["execution"].get("ocid", ""):
        return ModelDeploymentBackend(p.config).predict()
    else:
        # model ocid or artifact directory
        return LocalModelDeploymentBackend(p.config).predict()


def init_vscode(**kwargs) -> None:
    """
    Create a .devcontainer.json file for local development.

    Parameters
    ----------
    kwargs
        keyword arguments, stores command line args
    Returns
    -------
    None
    """
    p = ConfigMerger({}).process(**kwargs)
    p = ConfigResolver(p.config)
    p._resolve_env_vars()
    p._resolve_mounted_volumes()
    LocalBackend(p.config).init_vscode_container()


def configure() -> None:
    """
    Save default configurations for opctl.

    Parameters
    ----------
    ml_job: bool
        turn on/off saving configurations for ML Job

    Returns
    -------
    None
    """
    folder = os.path.abspath(
        os.path.expanduser(
            click.prompt(
                "Folder to save ADS operators related configurations:",
                default=DEFAULT_ADS_CONFIG_FOLDER,
            )
        )
    )
    os.makedirs(os.path.expanduser(folder), exist_ok=True)

    if os.path.exists(os.path.join(folder, ADS_CONFIG_FILE_NAME)):
        config_parser = read_from_ini(os.path.join(folder, ADS_CONFIG_FILE_NAME))
    else:
        config_parser = configparser.ConfigParser(default_section=None)
        config_parser.optionxform = str

    if "OCI" not in config_parser:
        config_parser["OCI"] = {}
    if "CONDA" not in config_parser:
        config_parser["CONDA"] = {}

    oci_config_path = click.prompt(
        "OCI config path:",
        default=config_parser["OCI"].get("oci_config", DEFAULT_OCI_CONFIG_FILE),
    )
    oci_profile = click.prompt(
        "Default OCI profile:",
        default=config_parser["OCI"].get("oci_profile", DEFAULT_PROFILE),
    )
    oci_config_parser = configparser.ConfigParser()
    oci_config_parser.read(os.path.expanduser(oci_config_path))
    if oci_profile not in oci_config_parser:
        raise ValueError(f"profile {oci_profile} is not found in {oci_config_path}.")
    config_parser["OCI"] = {
        "oci_config": oci_config_path,
        "oci_profile": oci_profile,
    }
    conda_pack_path = click.prompt(
        "Conda pack install folder:",
        default=config_parser["CONDA"].get(
            "conda_pack_folder", DEFAULT_CONDA_PACK_FOLDER
        ),
    )
    config_parser["CONDA"]["conda_pack_folder"] = os.path.abspath(
        os.path.expanduser(conda_pack_path)
    )
    if is_in_notebook_session():
        conda_os_prefix_default = config_parser["CONDA"].get(
            "conda_pack_os_prefix", get_service_pack_prefix()
        )
    else:
        conda_os_prefix_default = config_parser["CONDA"].get("conda_pack_os_prefix", "")

    conda_os_prefix = click.prompt(
        "Object storage Conda Env prefix, in the format oci://<bucket>@<namespace>/<path>",
        default=conda_os_prefix_default,
    )
    config_parser["CONDA"]["conda_pack_os_prefix"] = conda_os_prefix

    with open(os.path.join(os.path.expanduser(folder), ADS_CONFIG_FILE_NAME), "w") as f:
        config_parser.write(f)
    print(f"Configuration saved at {os.path.join(folder, ADS_CONFIG_FILE_NAME)}")

    print("==== Setting configuration for Data Science Jobs ====")
    if click.confirm(
        f"Do you want to set up or update Data Science Jobs configuration?",
        default=True,
    ):
        required_fields = [
            ("compartment_id", ""),
            ("project_id", ""),
            ("subnet_id", ""),
            ("shape_name", ""),
            ("block_storage_size_in_GBs", ""),
        ]

        optional_fields = [
            ("log_group_id", ""),
            ("log_id", ""),
            ("docker_registry", ""),
            ("conda_pack_os_prefix", "in the format oci://<bucket>@<namespace>/<path>"),
            ("memory_in_gbs", ""),
            ("ocpus", ""),
        ]
        _set_service_configurations(
            ADS_JOBS_CONFIG_FILE_NAME,
            required_fields,
            optional_fields,
            folder,
            oci_config_path,
            is_in_notebook_session(),
        )

    print("==== Setting configuration for OCI Data Flow ====")
    if click.confirm(
        f"Do you want to set up or update OCI Data Flow configuration?", default=True
    ):
        required_fields = [
            ("compartment_id", ""),
            ("driver_shape", ""),
            ("executor_shape", ""),
            ("logs_bucket_uri", ""),
            ("script_bucket", "in the format oci://<bucket>@<namespace>/<path>"),
        ]

        optional_fields = [
            ("num_executors", ""),
            ("spark_version", ""),
            ("archive_bucket", "in the format oci://<bucket>@<namespace>/<path>"),
            ("driver_shape_memory_in_gbs", ""),
            ("driver_shape_ocpus", ""),
            ("executor_shape_memory_in_gbs", ""),
            ("executor_shape_ocpus", ""),
        ]
        _set_service_configurations(
            ADS_DATAFLOW_CONFIG_FILE_NAME,
            required_fields,
            optional_fields,
            folder,
            oci_config_path,
            is_in_notebook_session(),
        )

    print("==== Setting configuration for OCI ML Pipeline ====")
    if click.confirm(
        f"Do you want to set up or update OCI ML Pipeline configuration?", default=True
    ):
        required_fields = [
            ("compartment_id", ""),
            ("project_id", ""),
        ]

        optional_fields = [
            ("log_group_id", ""),
            ("log_id", ""),
        ]
        _set_service_configurations(
            ADS_ML_PIPELINE_CONFIG_FILE_NAME,
            required_fields,
            optional_fields,
            folder,
            oci_config_path,
            is_in_notebook_session(),
        )

    print("==== Setting configuration for Data Science Model Deployment ====")
    if click.confirm(
        f"Do you want to set up or update Data Science Model Deployment configuration?",
        default=True,
    ):
        required_fields = [
            ("compartment_id", ""),
            ("project_id", ""),
            ("shape_name", ""),
        ]

        optional_fields = [
            ("log_group_id", ""),
            ("log_id", ""),
            ("bandwidth_mbps", ""),
            ("replica", ""),
            ("web_concurrency", ""),
            ("memory_in_gbs", ""),
            ("ocpus", ""),
        ]

        _set_service_configurations(
            ADS_MODEL_DEPLOYMENT_CONFIG_FILE_NAME,
            required_fields,
            optional_fields,
            folder,
            oci_config_path,
            is_in_notebook_session(),
        )

    print("==== Setting configuration for local backend ====")
    if click.confirm(
        f"Do you want to set up or update local backend configuration?", default=True
    ):
        required_fields = [
            ("max_parallel_containers", str(min(os.cpu_count(), 4))),
            ("pipeline_status_poll_interval_seconds", str(5)),
        ]

        optional_fields = []

        _set_service_configurations(
            ADS_LOCAL_BACKEND_CONFIG_FILE_NAME,
            required_fields,
            optional_fields,
            folder,
            oci_config_path,
            is_in_notebook_session(),
        )


def _set_service_configurations(
    config_file_name,
    required_fields,
    optional_fields,
    config_folder,
    oci_config_path=None,
    rp=False,
):
    if os.path.exists(os.path.join(config_folder, config_file_name)):
        infra_parser = read_from_ini(os.path.join(config_folder, config_file_name))
    else:
        infra_parser = configparser.ConfigParser(default_section=None)
        infra_parser.optionxform = str

    def prompt_for_values(infra_parser, profile):
        for field, msg in required_fields:
            prompt = f"Specify {field}" if len(msg) == 0 else f"Specify {field}, {msg}"
            infra_parser[profile][field] = click.prompt(
                prompt,
                default=infra_parser[profile].get(field, None),
            )
        for field, msg in optional_fields:
            prompt = f"Specify {field}" if len(msg) == 0 else f"Specify {field}, {msg}"
            ans = click.prompt(
                prompt,
                default=infra_parser[profile].get(field, ""),
            )
            if len(ans) > 0:
                infra_parser[profile][field] = ans

    if rp:
        if "RESOURCE_PRINCIPAL" not in infra_parser:
            with AuthContext():
                ads.set_auth(auth=AuthType.RESOURCE_PRINCIPAL)
                notebook_session = DSCNotebookSession.from_ocid(
                    os.environ["NB_SESSION_OCID"]
                )
            default_values = {
                "compartment_id": notebook_session.compartment_id,
                "project_id": notebook_session.project_id,
                "subnet_id": notebook_session.notebook_session_configuration_details.subnet_id,
                "block_storage_size_in_GBs": notebook_session.notebook_session_configuration_details.block_storage_size_in_gbs,
                "shape_name": notebook_session.notebook_session_configuration_details.shape,
                "driver_shape": notebook_session.notebook_session_configuration_details.shape,
                "executor_shape": notebook_session.notebook_session_configuration_details.shape,
            }
            infra_parser["RESOURCE_PRINCIPAL"] = {
                k: v
                for k, v in default_values.items()
                if (
                    k in [field[0] for field in required_fields]
                    or k in [field[0] for field in optional_fields]
                )
            }
        if click.confirm(
            "Do you want to set up or update configuration when using resource principal?",
            default=True,
        ):
            prompt_for_values(infra_parser, "RESOURCE_PRINCIPAL")

    if os.path.exists(os.path.expanduser(oci_config_path)):
        parser = read_from_ini(os.path.abspath(os.path.expanduser(oci_config_path)))
        for oci_profile in parser:
            if oci_profile:
                if click.confirm(
                    f"Do you want to set up or update for profile {oci_profile}?"
                ):
                    if oci_profile not in infra_parser:
                        infra_parser[oci_profile] = {}
                    prompt_for_values(infra_parser, oci_profile)

    with open(os.path.join(config_folder, config_file_name), "w") as f:
        infra_parser.write(f)
    print(f"Configuration saved at {os.path.join(config_folder, config_file_name)}")


def _get_backend_from_ocid(ocid: str) -> str:
    for value in DataScienceResource.values():
        if value in ocid:
            return DATA_SCIENCE_RESOURCE_BACKEND_MAP[value]
    raise ValueError("Must provide a resource OCID.")


def _get_backend_from_run_id(ocid: str) -> str:
    for value in DataScienceResourceRun.values():
        if value in ocid:
            return DATA_SCIENCE_RESOURCE_RUN_BACKEND_MAP[value]
    raise ValueError("Must provide a resource run OCID.")


def init(
    resource_type: str,
    runtime_type: Union[str, None] = None,
    output: Union[str, None] = None,
    overwrite: bool = False,
    ads_config: str = DEFAULT_ADS_CONFIG_FOLDER,
    **kwargs,
) -> Union[str, None]:
    """
    Generates a starter specification template YAML for the Data Science resource.

    Parameters
    ----------
    resource_type: str
        The resource type to generate the specification YAML.
    runtime_type: (str, optional). Defaults to None.
        The resource runtime type.
    output: (str, optional). Defaults to None.
        The path to the file to save the resulting specification template YAML.
    overwrite: (bool, optional). Defaults to False.
        Whether to overwrite the result specification YAML if exists.
    ads_config: (str, optional)
        The folder where the ads opctl config located.
    kwargs: (Dict, optional).
        Any optional kwargs arguments.

    Returns
    -------
    Union[str, None]
        The YAML specification for the given resource if `output` was not provided,
        path to the specification otherwise.

    Raises
    ------
    ValueError
        If `resource_type` not specified.
    """
    if not resource_type:
        raise ValueError(
            f"The `resource_type` must be specified. Supported values: {RESOURCE_TYPE.values()}"
        )

    # get config info form INI files
    p = ConfigProcessor({"execution": {"backend": resource_type}}).step(
        ConfigMerger, ads_config=ads_config or DEFAULT_ADS_CONFIG_FOLDER, **kwargs
    )

    # generate YAML specification template
    spec_yaml = _BackendFactory(p.config).backend.init(
        uri=output, overwrite=overwrite, runtime_type=runtime_type, **kwargs
    )

    print("#" * 100)

    if spec_yaml:
        print(spec_yaml)
    else:
        print(output)


<<<<<<< HEAD
def apply(config: Dict, backend_config: Dict = None, **kwargs) -> None:
=======
def apply(config: Dict, backend: Union[Dict, str] = None, **kwargs) -> None:
>>>>>>> 8e8b9840
    """
    Runs the operator with the given specification on the targeted backend.

    Parameters
    ----------
<<<<<<< HEAD
    config: dict
        dictionary of configurations
    kwargs: dict
        keyword arguments, stores configuration from command line args
    """
    backend_config = backend_config or {}
    if not backend_config and kwargs.get("backend"):
        backend_config = {"kind": BACKEND_NAME.OPERATOR_PYTHON.value}
    p_backend = ConfigProcessor(backend_config).step(ConfigMerger, **kwargs)
    p = ConfigProcessor(config).step(ConfigMerger, **kwargs)
    p.config["runtime"] = backend_config
    p.config["infrastructure"] = p_backend.config["infrastructure"]
    p.config["execution"] = p_backend.config["execution"]

    if p.config.get("kind", "").lower() == "operator":
        from ads.opctl.operator import __operators__, OperatorNotFoundError
=======
    config: Dict
        The operator's config.
    backend: (Union[Dict, str], optional)
        The backend config or backend name to run the operator.
    kwargs: (Dict, optional)
        Optional key value arguments to run the operator.
    """
    p = ConfigProcessor(config).step(ConfigMerger, **kwargs)

    if p.config.get("kind", "").lower() == "operator":
        from ads.opctl.operator import OperatorNotFoundError, __operators__
        from ads.opctl.operator import cmd as operator_cmd
        from ads.opctl.operator.common.utils import OperatorInfo, _operator_info

        operator_type = p.config.get("type", "").lower()

        if not (operator_type and operator_type in __operators__):
            raise OperatorNotFoundError(operator_type or "unknown")
>>>>>>> 8e8b9840

        supported_backends = (
            BACKEND_NAME.JOB.value,
            BACKEND_NAME.DATAFLOW.value,
            BACKEND_NAME.OPERATOR_LOCAL.value,
<<<<<<< HEAD
            BACKEND_NAME.LOCAL.value,
        )

        operator_type = p.config.get("type", "").lower()

        if not (operator_type and operator_type in __operators__):
            raise OperatorNotFoundError(operator_type or "unknown")

        if not (p.config["runtime"] and p.config["runtime"].get("kind")):
            raise ValueError(
                "To run an operator the backend config needs to be provided."
            )

        backend_kind = p.config["runtime"].get("kind").lower()
=======
        )

        backend_runtime_map = {
            BACKEND_NAME.JOB.value.lower(): (
                BACKEND_NAME.JOB.value.lower(),
                RUNTIME_TYPE.PYTHON.value.lower(),
            ),
            BACKEND_NAME.DATAFLOW.value.lower(): (
                BACKEND_NAME.DATAFLOW.value.lower(),
                RUNTIME_TYPE.DATAFLOW.value.lower(),
            ),
            BACKEND_NAME.OPERATOR_LOCAL.value.lower(): (
                BACKEND_NAME.OPERATOR_LOCAL.value.lower(),
                RUNTIME_TYPE.PYTHON.value.lower(),
            ),
        }

        if not backend:
            logger.info(
                f"Backend config is not provided, the {BACKEND_NAME.OPERATOR_LOCAL.value} "
                "will be used by default. "
            )
            backend = {"kind": BACKEND_NAME.OPERATOR_LOCAL.value}

        if isinstance(backend, str):
            backend = {"kind": backend}

        backend_kind = backend.get("kind").lower() or "unknown"

        # If backend kind is Job, then it is necessary to check the infrastructure kind.
        # This is necessary, because Jobs and DataFlow have similar kind,
        # The only difference would be in the infrastructure kind.
        # This is a temporary solution, the logic needs to be placed in the ConfigMerger instead.
        if backend_kind == BACKEND_NAME.JOB.value:
            if (
                backend.get("spec", {})
                .get("infrastructure", {})
                .get("type", "")
                .lower()
                == BACKEND_NAME.DATAFLOW.value
            ):
                backend_kind = BACKEND_NAME.DATAFLOW.value
>>>>>>> 8e8b9840

        if backend_kind not in supported_backends:
            raise RuntimeError(
                f"Not supported backend - {backend_kind}. Supported backends: {supported_backends}"
            )

<<<<<<< HEAD
        if backend_kind == BACKEND_NAME.OPERATOR_LOCAL.value:
            if kwargs.get("dry_run"):
                print(
=======
        # generate backend specification in case if it is not provided
        if not backend.get("spec"):
            # get operator physical location
            operator_path = os.path.join(
                os.path.dirname(__file__), "operator", "lowcode", operator_type
            )
            # load operator info
            operator_info: OperatorInfo = _operator_info(operator_path)

            backends = operator_cmd._init_backend_config(
                operator_info=operator_info, **kwargs
            )
            backend = backends[backend_runtime_map[backend_kind]]

        p_backend = ConfigProcessor(
            {**backend, **{"execution": {"backend": backend_kind}}}
        ).step(ConfigMerger, **kwargs)

        p.config["runtime"] = backend
        p.config["infrastructure"] = p_backend.config["infrastructure"]
        p.config["execution"] = p_backend.config["execution"]

        if p_backend.config["execution"]["backend"].lower() in [
            BACKEND_NAME.OPERATOR_LOCAL.value,
            BACKEND_NAME.LOCAL.value,
        ]:
            if kwargs.get("dry_run"):
                logger.info(
>>>>>>> 8e8b9840
                    "The dry run option is not supported for "
                    "the local backend and will be ignored."
                )
            LocalOperatorBackend(config=p.config).run()
<<<<<<< HEAD
        elif backend_kind == BACKEND_NAME.JOB.value:
            MLJobOperatorBackend(config=p.config).run()
        elif backend_kind == BACKEND_NAME.DATAFLOW.value:
            raise NotImplementedError("The Data Flow backend is not supported yet.")
        elif backend_kind == BACKEND_NAME.LOCAL.value:
            if kwargs.get("dry_run"):
                print(
                    "The dry run option is not supported for "
                    "the local backend and will be ignored."
                )
            LocalPythonBackend(config=p.config).run()
=======
        elif p_backend.config["execution"]["backend"] == BACKEND_NAME.JOB.value:
            MLJobOperatorBackend(config=p.config).run()
        elif p_backend.config["execution"]["backend"] == BACKEND_NAME.DATAFLOW.value:
            DataFlowOperatorBackend(config=p.config).run()
>>>>>>> 8e8b9840
    else:
        raise RuntimeError("Not supported operator.")<|MERGE_RESOLUTION|>--- conflicted
+++ resolved
@@ -16,12 +16,8 @@
 from ads.common.auth import AuthContext, AuthType
 from ads.common.extended_enum import ExtendedEnumMeta
 from ads.common.oci_datascience import DSCNotebookSession
-<<<<<<< HEAD
-from ads.opctl.backend.ads_dataflow import DataFlowBackend
-=======
 from ads.opctl import logger
 from ads.opctl.backend.ads_dataflow import DataFlowBackend, DataFlowOperatorBackend
->>>>>>> 8e8b9840
 from ads.opctl.backend.ads_ml_job import (
     MLJobBackend,
     MLJobDistributedBackend,
@@ -35,8 +31,6 @@
     LocalModelDeploymentBackend,
     LocalOperatorBackend,
     LocalPipelineBackend,
-    LocalOperatorBackend,
-    LocalPythonBackend,
 )
 from ads.opctl.config.base import ConfigProcessor
 from ads.opctl.config.merger import ConfigMerger
@@ -68,7 +62,6 @@
     verify_and_publish_image,
 )
 from ads.opctl.utils import get_service_pack_prefix, is_in_notebook_session
-import subprocess
 
 
 class DataScienceResource(str, metaclass=ExtendedEnumMeta):
@@ -169,7 +162,7 @@
         print(f"Job run info saved to {yaml_path}")
 
 
-def run(config: Dict, backend_config: Dict, **kwargs) -> Dict:
+def run(config: Dict, **kwargs) -> Dict:
     """
     Run a job given configuration and command line args passed in (kwargs).
 
@@ -267,8 +260,6 @@
                 print(yamlContent)
                 _save_yaml(yamlContent, **kwargs)
             return cluster_run_info
-    elif config.get("kind", "").lower() == "operator":
-        apply(config=config, backend_config=backend_config, **kwargs)
     else:
         if "ocid" in p.config["execution"]:
             resource_to_backend = {
@@ -877,34 +868,12 @@
         print(output)
 
 
-<<<<<<< HEAD
-def apply(config: Dict, backend_config: Dict = None, **kwargs) -> None:
-=======
 def apply(config: Dict, backend: Union[Dict, str] = None, **kwargs) -> None:
->>>>>>> 8e8b9840
     """
     Runs the operator with the given specification on the targeted backend.
 
     Parameters
     ----------
-<<<<<<< HEAD
-    config: dict
-        dictionary of configurations
-    kwargs: dict
-        keyword arguments, stores configuration from command line args
-    """
-    backend_config = backend_config or {}
-    if not backend_config and kwargs.get("backend"):
-        backend_config = {"kind": BACKEND_NAME.OPERATOR_PYTHON.value}
-    p_backend = ConfigProcessor(backend_config).step(ConfigMerger, **kwargs)
-    p = ConfigProcessor(config).step(ConfigMerger, **kwargs)
-    p.config["runtime"] = backend_config
-    p.config["infrastructure"] = p_backend.config["infrastructure"]
-    p.config["execution"] = p_backend.config["execution"]
-
-    if p.config.get("kind", "").lower() == "operator":
-        from ads.opctl.operator import __operators__, OperatorNotFoundError
-=======
     config: Dict
         The operator's config.
     backend: (Union[Dict, str], optional)
@@ -923,28 +892,12 @@
 
         if not (operator_type and operator_type in __operators__):
             raise OperatorNotFoundError(operator_type or "unknown")
->>>>>>> 8e8b9840
 
         supported_backends = (
             BACKEND_NAME.JOB.value,
             BACKEND_NAME.DATAFLOW.value,
             BACKEND_NAME.OPERATOR_LOCAL.value,
-<<<<<<< HEAD
             BACKEND_NAME.LOCAL.value,
-        )
-
-        operator_type = p.config.get("type", "").lower()
-
-        if not (operator_type and operator_type in __operators__):
-            raise OperatorNotFoundError(operator_type or "unknown")
-
-        if not (p.config["runtime"] and p.config["runtime"].get("kind")):
-            raise ValueError(
-                "To run an operator the backend config needs to be provided."
-            )
-
-        backend_kind = p.config["runtime"].get("kind").lower()
-=======
         )
 
         backend_runtime_map = {
@@ -987,18 +940,12 @@
                 == BACKEND_NAME.DATAFLOW.value
             ):
                 backend_kind = BACKEND_NAME.DATAFLOW.value
->>>>>>> 8e8b9840
 
         if backend_kind not in supported_backends:
             raise RuntimeError(
                 f"Not supported backend - {backend_kind}. Supported backends: {supported_backends}"
             )
 
-<<<<<<< HEAD
-        if backend_kind == BACKEND_NAME.OPERATOR_LOCAL.value:
-            if kwargs.get("dry_run"):
-                print(
-=======
         # generate backend specification in case if it is not provided
         if not backend.get("spec"):
             # get operator physical location
@@ -1027,28 +974,14 @@
         ]:
             if kwargs.get("dry_run"):
                 logger.info(
->>>>>>> 8e8b9840
                     "The dry run option is not supported for "
                     "the local backend and will be ignored."
                 )
             LocalOperatorBackend(config=p.config).run()
-<<<<<<< HEAD
-        elif backend_kind == BACKEND_NAME.JOB.value:
-            MLJobOperatorBackend(config=p.config).run()
-        elif backend_kind == BACKEND_NAME.DATAFLOW.value:
-            raise NotImplementedError("The Data Flow backend is not supported yet.")
-        elif backend_kind == BACKEND_NAME.LOCAL.value:
-            if kwargs.get("dry_run"):
-                print(
-                    "The dry run option is not supported for "
-                    "the local backend and will be ignored."
-                )
-            LocalPythonBackend(config=p.config).run()
-=======
         elif p_backend.config["execution"]["backend"] == BACKEND_NAME.JOB.value:
             MLJobOperatorBackend(config=p.config).run()
         elif p_backend.config["execution"]["backend"] == BACKEND_NAME.DATAFLOW.value:
             DataFlowOperatorBackend(config=p.config).run()
->>>>>>> 8e8b9840
-    else:
-        raise RuntimeError("Not supported operator.")+    else:
+        raise RuntimeError("Not supported operator.")
+    