--- conflicted
+++ resolved
@@ -160,12 +160,8 @@
             f.write(yaml_content)
         print(f"Job run info saved to {yaml_path}")
 
-<<<<<<< HEAD
-
-def run(config: Dict, backend_config: Dict, **kwargs) -> Dict:
-=======
+
 def run(config: Dict, **kwargs) -> Dict:
->>>>>>> 3ef30e67
     """
     Run a job given configuration and command line args passed in (kwargs).
 
@@ -183,7 +179,10 @@
     """
     if config:
         p = ConfigProcessor(config).step(ConfigMerger, **kwargs)
-        if p.config["kind"] != BACKEND_NAME.LOCAL.value and p.config["kind"] != "distributed":
+        if (
+            p.config["kind"] != BACKEND_NAME.LOCAL.value
+            and p.config["kind"] != "distributed"
+        ):
             p.config["execution"]["backend"] = p.config["kind"]
             return _BackendFactory(p.config).backend.apply()
     else:
@@ -260,8 +259,6 @@
                 print(yamlContent)
                 _save_yaml(yamlContent, **kwargs)
             return cluster_run_info
-    elif config.get("kind", "").lower() == "operator":
-        apply(config=config, backend_config=backend_config, **kwargs)
     else:
         if "ocid" in p.config["execution"]:
             resource_to_backend = {
