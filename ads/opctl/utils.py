--- conflicted
+++ resolved
@@ -347,27 +347,6 @@
     except docker.errors.ImageNotFound:
         logger.warning(f"Image {image} not found. Try pulling it now....")
         run_command(["docker", "pull", f"{image}"], None)
-<<<<<<< HEAD
-    container = client.containers.run(
-        image=image,
-        volumes=bind_volumes,
-        command=shlex.split(command) if command else None,
-        environment=env_vars,
-        detach=True,
-        entrypoint=entrypoint,
-        user=0,
-        # auto_remove=True,
-    )
-    logger.info(f"Container ID: {container.id}")
-
-    for line in container.logs(stream=True, follow=True):
-        logger.info(line.decode("utf-8").strip())
-        print(line.decode("utf-8").strip())
-
-    result = container.wait()
-    container.remove()
-    return result.get("StatusCode", -1)
-=======
     try:
         kwargs = {}
         if CONTAINER_NETWORK in os.environ:
@@ -394,5 +373,4 @@
         return -1
     finally:
         # Remove the container
-        container.remove()
->>>>>>> 3a38dcf5
+        container.remove()