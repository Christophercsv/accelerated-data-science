--- conflicted
+++ resolved
@@ -393,31 +393,10 @@
 )
 def run(file, **kwargs):
     """
-    Runs the workload on the targeted backend. When run `distributed` yaml spec,
-    the backend is always OCI Data Science Jobs.
+    Runs the workload on the targeted backend. When run `distributed` yaml spec, the backend is always OCI Data Science
+    Jobs
     """
     debug = kwargs["debug"]
-<<<<<<< HEAD
-    config = {"kind": "job"}
-    backend_config = {"kind": "job"}
-
-    auth = {}
-    if kwargs["auth"]:
-        auth = authutil.create_signer(kwargs["auth"])
-    else:
-        auth = authutil.default_signer()
-
-    if file:
-        with fsspec.open(file, "r", **auth) as f:
-            config = suppress_traceback(debug)(yaml.safe_load)(f.read())
-
-    backend_config_file = kwargs.pop("backend_config")
-    if backend_config_file:
-        with fsspec.open(backend_config_file, "r", **auth) as f:
-            backend_config = suppress_traceback(debug)(yaml.safe_load)(f.read())
-
-    suppress_traceback(debug)(run_cmd)(config, backend_config, **kwargs)
-=======
     config = {}
     if file:
         if os.path.exists(file):
@@ -433,7 +412,6 @@
             raise FileNotFoundError(f"{file} is not found")
 
     suppress_traceback(debug)(run_cmd)(config, **kwargs)
->>>>>>> 3ef30e67
 
 
 @commands.command()
