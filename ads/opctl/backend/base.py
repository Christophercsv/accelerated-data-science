#!/usr/bin/env python
# -*- coding: utf-8; -*-

# Copyright (c) 2022, 2023 Oracle and/or its affiliates.
# Licensed under the Universal Permissive License v 1.0 as shown at https://oss.oracle.com/licenses/upl/

from abc import ABC, abstractmethod
from typing import Dict, Union

from ads.common.auth import create_signer



class UnsupportedRuntime(Exception):
    def __init__(self, runtime_type: str):
        super().__init__(
            f"The provided runtime: `{runtime_type}` "
            "is not supported by given resource."
        )


class Backend:
    """Interface for backend"""

    def __init__(self, config: Dict) -> None:
        self.config = config
        self.auth_type = config["execution"].get("auth")
        self.profile = config["execution"].get("oci_profile", None)
        self.oci_config = config["execution"].get("oci_config", None)


    @abstractmethod
    def run(self) -> Dict:
        """
        Initiate a run.

        Returns
        -------
        None
        """

    def delete(self) -> None:
        """
        Delete a remote run.

        Returns
        -------
        None
        """

    def watch(self) -> None:
        """
        Stream logs from a remote run.

        Returns
        -------
        None
        """

    def cancel(self) -> None:
        """
        Cancel a remote run.

        Returns
        -------
        None
        """

    def apply(self) -> None:
        """
        Initiate Data Science service from YAML.

        Returns
        -------
        None
        """

    def activate(self) -> None:
        """
        Activate a remote service.

        Returns
        -------
        None
        """
        raise NotImplementedError("`activate` has not been implemented yet.")

    def deactivate(self) -> None:
        """
        Deactivate a remote service.

        Returns
        -------
        None
        """
        raise NotImplementedError("`deactivate` has not been implemented yet.")

    def run_diagnostics(self):
        """
        Implement Diagnostics check appropriate for the backend
        """

<<<<<<< HEAD
    def init(
        self, uri: Union[str, None] = None, overwrite: bool = False, **kwargs: Dict
    ) -> Union[str, None]:
        """Generates a YAML specification for the resource.

        Parameters
        ----------
        overwrite: (bool, optional). Defaults to False.
            Overwrites the result specification YAML if exists.
        uri: (str, optional)
            The filename to save the resulting specification template YAML.
        **kwargs: Dict
            The optional arguments.

            runtime_type: str
                The resource runtime type.

        Returns
        -------
        Union[str, None]
            The YAML specification for the given resource if `uri` was not provided.
            `None` otherwise.
        """
        raise NotImplementedError(
            "The `init` has not been implemented yet for the given resource."
        )

class RuntimeFactory:
    """Base factory for runtime."""

    _MAP = {}

    @classmethod
    def get_runtime(cls, key: str, *args, **kwargs):
        if key not in cls._MAP:
            raise UnsupportedRuntime(key)
        return cls._MAP[key](*args, **kwargs)
=======
    def predict(self) -> None:
        """
        Run model predict.

        Returns
        -------
        None
        """
        raise NotImplementedError("`predict` has not been implemented yet.")
>>>>>>> 0b18dfe9
<|MERGE_RESOLUTION|>--- conflicted
+++ resolved
@@ -4,11 +4,8 @@
 # Copyright (c) 2022, 2023 Oracle and/or its affiliates.
 # Licensed under the Universal Permissive License v 1.0 as shown at https://oss.oracle.com/licenses/upl/
 
-from abc import ABC, abstractmethod
+from abc import abstractmethod
 from typing import Dict, Union
-
-from ads.common.auth import create_signer
-
 
 
 class UnsupportedRuntime(Exception):
@@ -27,7 +24,6 @@
         self.auth_type = config["execution"].get("auth")
         self.profile = config["execution"].get("oci_profile", None)
         self.oci_config = config["execution"].get("oci_config", None)
-
 
     @abstractmethod
     def run(self) -> Dict:
@@ -100,7 +96,6 @@
         Implement Diagnostics check appropriate for the backend
         """
 
-<<<<<<< HEAD
     def init(
         self, uri: Union[str, None] = None, overwrite: bool = False, **kwargs: Dict
     ) -> Union[str, None]:
@@ -128,6 +123,17 @@
             "The `init` has not been implemented yet for the given resource."
         )
 
+    def predict(self) -> None:
+        """
+        Run model predict.
+
+        Returns
+        -------
+        None
+        """
+        raise NotImplementedError("`predict` has not been implemented yet.")
+
+
 class RuntimeFactory:
     """Base factory for runtime."""
 
@@ -137,15 +143,4 @@
     def get_runtime(cls, key: str, *args, **kwargs):
         if key not in cls._MAP:
             raise UnsupportedRuntime(key)
-        return cls._MAP[key](*args, **kwargs)
-=======
-    def predict(self) -> None:
-        """
-        Run model predict.
-
-        Returns
-        -------
-        None
-        """
-        raise NotImplementedError("`predict` has not been implemented yet.")
->>>>>>> 0b18dfe9
+        return cls._MAP[key](*args, **kwargs)