--- conflicted
+++ resolved
@@ -18,7 +18,6 @@
 RUN_ID_FIELD = "run_id"
 
 
-<<<<<<< HEAD
 class OpctlEnvironmentError(Exception):
     """The custom error to validate OPCTL environment."""
 
@@ -36,13 +35,10 @@
         )
 
 
-=======
->>>>>>> 22c33381
 def print_watch_command(func: callable) -> Callable:
     """The decorator to help build the `opctl watch` command."""
 
     @wraps(func)
-<<<<<<< HEAD
     def wrapper(*args: List, **kwargs: Dict) -> Dict:
         result = func(*args, **kwargs)
         if result and isinstance(result, Dict) and RUN_ID_FIELD in result:
@@ -50,12 +46,6 @@
                 f"{'*' * 40} To monitor the progress of the task, "
                 "execute the following command {'*' * 40}"
             )
-=======
-    def wrapper(*args, **kwargs) -> Dict:
-        result = func(*args, **kwargs)
-        if result and isinstance(result, Dict) and RUN_ID_FIELD in result:
-            msg_header = f"{'*' * 40} To monitor the progress of a task, execute the following command {'*' * 40}"
->>>>>>> 22c33381
             print(msg_header)
             print(f"ads opctl watch {result[RUN_ID_FIELD]}")
             print("*" * len(msg_header))
@@ -64,7 +54,6 @@
     return wrapper
 
 
-<<<<<<< HEAD
 def validate_environment(func: callable) -> Callable:
     """Validates whether an opctl command can be executed in the current environment."""
 
@@ -85,7 +74,8 @@
         return func(*args, **kwargs)
 
     return wrapper
-=======
+
+
 def click_options(options):
     """The decorator to help group the click options."""
 
@@ -94,5 +84,4 @@
             func = option(func)
         return func
 
-    return _add_options
->>>>>>> 22c33381
+    return _add_options