--- conflicted
+++ resolved
@@ -619,17 +619,6 @@
             command = f"python {pack_script} --conda-path {pack_folder_path}"
             run_command(command, shell=True)
         else:
-<<<<<<< HEAD
-            image = ML_JOB_IMAGE
-        try:
-            run_container(
-                image=image, bind_volumes=volumes, env_vars={}, command=command
-            )
-        except Exception:
-            raise RuntimeError(f"Could not pack environment {conda_slug}.")
-    if "/" in conda_slug:
-        raise ValueError("Invalid conda_slug. found `/` in slug name. Please use a different slug name.")
-=======
             volumes = {
                 pack_folder_path: {
                     "bind": os.path.join(DEFAULT_IMAGE_HOME_DIR, conda_slug)
@@ -649,8 +638,8 @@
                 )
             except Exception:
                 raise RuntimeError(f"Could not pack environment {conda_slug}.")
-
->>>>>>> a531cb20
+    if "/" in conda_slug:
+        raise ValueError("Invalid conda_slug. found `/` in slug name. Please use a different slug name.")
     pack_file = os.path.join(pack_folder_path, f"{conda_slug}.tar.gz")
     if not os.path.exists(pack_file):
         raise RuntimeError(f"Pack {pack_file} was not created.")
