--- conflicted
+++ resolved
@@ -18,7 +18,6 @@
 from .base_model import ForecastOperatorBaseModel
 from ..operator_config import ForecastOperatorConfig
 from .forecast_datasets import ForecastDatasets, ForecastOutput
-from ..const import SupportedModels
 
 AUTOMLX_N_ALGOS_TUNED = 4
 AUTOMLX_DEFAULT_SCORE_METRIC = "neg_sym_mean_abs_percent_error"
@@ -46,11 +45,7 @@
         ),
     )
     def _build_model(self) -> pd.DataFrame:
-<<<<<<< HEAD
-        import automl
-=======
-
->>>>>>> 4422ce87
+
         from automl import init
         from sktime.forecasting.model_selection import temporal_train_test_split
 
@@ -65,6 +60,7 @@
         models = dict()
         outputs = dict()
         outputs_legacy = dict()
+        selected_models = dict()
         date_column = self.spec.datetime_column.name
         horizon = self.spec.horizon
         self.datasets.datetime_col = date_column
@@ -74,52 +70,22 @@
         )
         self.errors_dict = dict()
 
-        model_kwargs_cleaned = None
-        if self.loaded_models is None:
-            # Clean up kwargs for pass through
-            model_kwargs_cleaned = self.spec.model_kwargs.copy()
-            model_kwargs_cleaned["n_algos_tuned"] = model_kwargs_cleaned.get(
-                "n_algos_tuned", AUTOMLX_N_ALGOS_TUNED
-            )
-            model_kwargs_cleaned["score_metric"] = AUTOMLX_METRIC_MAP.get(
-                self.spec.metric,
-                model_kwargs_cleaned.get("score_metric", AUTOMLX_DEFAULT_SCORE_METRIC),
-            )
-            model_kwargs_cleaned.pop("task", None)
-            time_budget = model_kwargs_cleaned.pop("time_budget", 0)
-            model_kwargs_cleaned[
-                "preprocessing"
-            ] = self.spec.preprocessing or model_kwargs_cleaned.get(
-                "preprocessing", True
-            )
+        # Clean up kwargs for pass through
+        model_kwargs_cleaned = self.spec.model_kwargs.copy()
+        model_kwargs_cleaned["n_algos_tuned"] = model_kwargs_cleaned.get(
+            "n_algos_tuned", AUTOMLX_N_ALGOS_TUNED
+        )
+        model_kwargs_cleaned["score_metric"] = AUTOMLX_METRIC_MAP.get(
+            self.spec.metric,
+            model_kwargs_cleaned.get("score_metric", AUTOMLX_DEFAULT_SCORE_METRIC),
+        )
+        model_kwargs_cleaned.pop("task", None)
+        time_budget = model_kwargs_cleaned.pop("time_budget", 0)
+        model_kwargs_cleaned[
+            "preprocessing"
+        ] = self.spec.preprocessing or model_kwargs_cleaned.get("preprocessing", True)
 
         for i, (target, df) in enumerate(full_data_dict.items()):
-<<<<<<< HEAD
-            logger.debug("Running automl for {} at position {}".format(target, i))
-            series_values = df[df[target].notna()]
-            # drop NaNs for the time period where data wasn't recorded
-            series_values.dropna(inplace=True)
-            df[date_column] = pd.to_datetime(
-                df[date_column], format=self.spec.datetime_column.format
-            )
-            df = df.set_index(date_column)
-            # if len(df.columns) > 1:
-            # when additional columns are present
-            y_train, y_test = temporal_train_test_split(df, test_size=horizon)
-            forecast_x = y_test.drop(target, axis=1)
-            # else:
-            #     y_train = df
-            #     forecast_x = None
-            logger.debug(
-                "Time Index is" + ""
-                if y_train.index.is_monotonic
-                else "NOT" + "monotonic."
-            )
-            model = (
-                self.loaded_models[target] if self.loaded_models is not None else None
-            )
-            if model is None:
-=======
             try:
                 logger.debug("Running automl for {} at position {}".format(target, i))
                 series_values = df[df[target].notna()]
@@ -141,7 +107,6 @@
                     if y_train.index.is_monotonic
                     else "NOT" + "monotonic."
                 )
->>>>>>> 4422ce87
                 model = automl.Pipeline(
                     task="forecasting",
                     **model_kwargs_cleaned,
@@ -151,28 +116,6 @@
                     y=pd.DataFrame(y_train[target]),
                     time_budget=time_budget,
                 )
-<<<<<<< HEAD
-            logger.debug("Selected model: {}".format(model.selected_model_))
-            logger.debug(
-                "Selected model params: {}".format(model.selected_model_params_)
-            )
-            summary_frame = model.forecast(
-                X=forecast_x,
-                periods=horizon,
-                alpha=1 - (self.spec.confidence_interval_width / 100),
-            )
-            input_values = pd.Series(
-                y_train[target].values,
-                name="input_value",
-                index=y_train.index,
-            )
-            fitted_values_raw = model.predict(y_train.drop(target, axis=1))
-            fitted_values = pd.Series(
-                fitted_values_raw[target].values,
-                name="fitted_value",
-                index=y_train.index,
-            )
-=======
                 logger.debug("Selected model: {}".format(model.selected_model_))
                 logger.debug(
                     "Selected model params: {}".format(model.selected_model_params_)
@@ -193,29 +136,16 @@
                     name="fitted_value",
                     index=y_train.index,
                 )
->>>>>>> 4422ce87
 
                 summary_frame = pd.concat(
                     [input_values, fitted_values, summary_frame], axis=1
                 )
 
-<<<<<<< HEAD
-            # Collect Outputs
-            if self.loaded_models is None:
-                models[target] = model
-            summary_frame = summary_frame.rename_axis("ds").reset_index()
-            summary_frame = summary_frame.rename(
-                columns={
-                    f"{target}_ci_upper": "yhat_upper",
-                    f"{target}_ci_lower": "yhat_lower",
-                    f"{target}": "yhat",
-=======
                 # Collect Outputs
                 selected_models[target] = {
                     "series_id": target,
                     "selected_model": model.selected_model_,
                     "model_params": model.selected_model_params_,
->>>>>>> 4422ce87
                 }
                 models[target] = model
                 summary_frame = summary_frame.rename_axis("ds").reset_index()
@@ -234,24 +164,6 @@
                 # outputs_legacy[target] = summary_frame
             except Exception as e:
                 self.errors_dict[target] = {"model_name": self.spec.model, "error": str(e)}
-
-            self.model_parameters[target] = {
-                "framework": SupportedModels.AutoMLX,
-                "score_metric": model.score_metric,
-                "random_state": model.random_state,
-                "model_list": model.model_list,
-                "n_algos_tuned": model.n_algos_tuned,
-                "adaptive_sampling": model.adaptive_sampling,
-                "min_features": model.min_features,
-                "optimization": model.optimization,
-                "preprocessing": model.preprocessing,
-                "search_space": model.search_space,
-                "time_series_period": model.time_series_period,
-                "min_class_instances": model.min_class_instances,
-                "max_tuning_trials": model.max_tuning_trials,
-                "selected_model": model.selected_model_,
-                "selected_model_params": model.selected_model_params_,
-            }
 
         logger.debug("===========Forecast Generated===========")
         outputs_merged = pd.DataFrame()
@@ -278,8 +190,8 @@
         # output_col = output_col.sort_values(self.spec.datetime_column.name).reset_index(drop=True)
         # output_col = output_col.reset_index(drop=True)
         # outputs_merged = pd.concat([outputs_merged, output_col], axis=1)
-        if self.loaded_models is None:
-            self.models = models
+
+        self.models = models
         return outputs_merged
 
     @runtime_dependency(
@@ -315,7 +227,7 @@
             "chosen model for each series and the corresponding parameters of the models."
         )
         selected_models = dict()
-        models = self.loaded_models if self.loaded_models is not None else self.models
+        models = self.models
         for i, (target, df) in enumerate(self.full_data_dict.items()):
             selected_models[target] = {
                 "series_id": target,
