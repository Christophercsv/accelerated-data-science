--- conflicted
+++ resolved
@@ -122,7 +122,7 @@
             )
             for i in range(len(self.target_columns))
         ]
-<<<<<<< HEAD
+
         self.full_data_long = pd.concat(melt_temp)
 
         if self.spec.additional_data:
@@ -151,13 +151,7 @@
             )
 
             self.future_regressor_train = r_tr.copy()
-=======
-        full_data_long = pd.concat(melt_temp)
-        full_data_long[self.spec.datetime_column.name] = pd.to_datetime(
-            full_data_long[self.spec.datetime_column.name],
-            format=self.spec.datetime_column.format,
-        )
->>>>>>> fe542d6d
+
 
         # Fit the model to the training data
         model = model.fit(
@@ -173,7 +167,6 @@
         )
 
         # Store the trained model and generate forecasts
-<<<<<<< HEAD
         self.models = copy.deepcopy(model)
         logger.info("===========Forecast Generated===========")
         self.prediction = model.predict(
@@ -181,11 +174,7 @@
             if self.spec.additional_data
             else None
         )
-=======
-        self.models = model
-        logger.debug("===========Forecast Generated===========")
-        self.prediction = model.predict()
->>>>>>> fe542d6d
+
         outputs = dict()
 
         output_col = pd.DataFrame()
@@ -354,7 +343,6 @@
         -------
             numpy.ndarray: The predicted future values of the time series.
         """
-<<<<<<< HEAD
 
         data.index = pd.to_datetime(data.index)
         temp_model = copy.deepcopy(self.models)
@@ -379,8 +367,6 @@
             ],
             forecast_length=1,
         ).forecast[self.series_id]
-=======
-        raise NotImplementedError()
 
     def _generate_train_metrics(self) -> pd.DataFrame:
         """
@@ -399,4 +385,5 @@
             self.models.best_model_per_series_score(), columns=["AutoTS Score"]
         ).T
         return pd.concat([mapes, scores])
->>>>>>> fe542d6d
+
+      