--- conflicted
+++ resolved
@@ -45,13 +45,8 @@
 
         # Initialize the AutoTS model with specified parameters
         model = AutoTS(
-<<<<<<< HEAD
-            forecast_length=self.spec.horizon.periods,
+            forecast_length=self.spec.horizon,
             frequency=self.spec.model_kwargs.get("frequency", "infer"),
-=======
-            forecast_length=self.spec.horizon,
-            frequency="infer",
->>>>>>> 3ddb17ae
             prediction_interval=self.spec.confidence_interval_width,
             max_generations=self.spec.model_kwargs.get(
                 "max_generations", AUTOTS_MAX_GENERATION
