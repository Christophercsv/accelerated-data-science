#!/usr/bin/env python
# -*- coding: utf-8 -*--

# Copyright (c) 2023 Oracle and/or its affiliates.
# Licensed under the Universal Permissive License v 1.0 as shown at https://oss.oracle.com/licenses/upl/

from ads.common.extended_enum import ExtendedEnumMeta


class SupportedModels(str, metaclass=ExtendedEnumMeta):
    """Supported anomaly models."""

    AutoMLX = "automlx"
    AutoTS = "autots"
    TODS = "tods"


class TODSSubModels(str, metaclass=ExtendedEnumMeta):
    """Supported TODS sub models."""

    OCSVM = "ocsvm"
    DeepLog = "deeplog"
    Telemanom = "telemanom"
    IsolationForest = "isolationforest"
    LSTMODetector = "lstmodetector"
    KNN = "knn"


TODS_IMPORT_MODEL_MAP = {
    TODSSubModels.OCSVM: ".OCSVM_skinterface",
    TODSSubModels.DeepLog: ".DeepLog_skinterface",
    TODSSubModels.Telemanom: ".Telemanom_skinterface",
    TODSSubModels.IsolationForest: ".IsolationForest_skinterface",
    TODSSubModels.LSTMODetector: ".LSTMODetector_skinterface",
    TODSSubModels.KNN: ".KNN_skinterface",
}

TODS_MODEL_MAP = {
    TODSSubModels.OCSVM: "OCSVMSKI",
    TODSSubModels.DeepLog: "DeepLogSKI",
    TODSSubModels.Telemanom: "TelemanomSKI",
    TODSSubModels.IsolationForest: "IsolationForestSKI",
    TODSSubModels.LSTMODetector: "LSTMODetectorSKI",
    TODSSubModels.KNN: "KNNSKI",
}

<<<<<<< HEAD
=======
TODS_DEFAULT_MODEL = "ocsvm"
>>>>>>> 4a481b7c

class SupportedMetrics(str, metaclass=ExtendedEnumMeta):
    UNSUPERVISED_UNIFY95 = "unsupervised_unify95"
    UNSUPERVISED_UNIFY95_LOG_LOSS = "unsupervised_unify95_log_loss"
    UNSUPERVISED_N1_EXPERTS = "unsupervised_n-1_experts"


class OutputColumns(str, metaclass=ExtendedEnumMeta):
<<<<<<< HEAD
    ANOMALY_COL = "anomaly"
    SCORE_COL = "score"


TODS_DEFAULT_MODEL = "ocsvm"
=======
    ANOMALY_COL = "anomaly"
>>>>>>> 4a481b7c
<|MERGE_RESOLUTION|>--- conflicted
+++ resolved
@@ -44,11 +44,6 @@
     TODSSubModels.KNN: "KNNSKI",
 }
 
-<<<<<<< HEAD
-=======
-TODS_DEFAULT_MODEL = "ocsvm"
->>>>>>> 4a481b7c
-
 class SupportedMetrics(str, metaclass=ExtendedEnumMeta):
     UNSUPERVISED_UNIFY95 = "unsupervised_unify95"
     UNSUPERVISED_UNIFY95_LOG_LOSS = "unsupervised_unify95_log_loss"
@@ -56,12 +51,8 @@
 
 
 class OutputColumns(str, metaclass=ExtendedEnumMeta):
-<<<<<<< HEAD
     ANOMALY_COL = "anomaly"
     SCORE_COL = "score"
 
 
-TODS_DEFAULT_MODEL = "ocsvm"
-=======
-    ANOMALY_COL = "anomaly"
->>>>>>> 4a481b7c
+TODS_DEFAULT_MODEL = "ocsvm"