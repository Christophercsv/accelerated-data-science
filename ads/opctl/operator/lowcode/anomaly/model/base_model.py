--- conflicted
+++ resolved
@@ -188,16 +188,10 @@
 
         if data.empty:
             return total_metrics, summary_metrics, None
-<<<<<<< HEAD
 
         if self.spec.target_category_columns is not None:
             data["__Series__"] = utils._merge_category_columns(data, self.spec.target_category_columns)
 
-=======
-        data["__Series__"] = merge_category_columns(
-            data, self.spec.target_category_columns
-        )
->>>>>>> 31dd70ef
         for cat in anomaly_output.category_map:
             output = anomaly_output.category_map[cat][0]
             date_col = self.spec.datetime_column.name
