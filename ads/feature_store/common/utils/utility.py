#!/usr/bin/env python
# -*- coding: utf-8; -*-
<<<<<<< HEAD
=======
import copy
>>>>>>> 8ff17b7a
import os
# Copyright (c) 2023 Oracle and/or its affiliates.
# Licensed under the Universal Permissive License v 1.0 as shown at https://oss.oracle.com/licenses/upl/

from typing import Union, List

from great_expectations.core import ExpectationSuite

from ads.common.decorator.runtime_dependency import OptionalDependency
from ads.feature_store.common.utils.feature_schema_mapper import (
    map_spark_type_to_feature_type,
    map_feature_type_to_pandas,
)
from ads.feature_store.feature import Feature, DatasetFeature
from ads.feature_store.feature_group_expectation import Rule, Expectation
from ads.feature_store.input_feature_detail import FeatureDetail
from ads.feature_store.common.spark_session_singleton import SparkSessionSingleton

try:
    from pyspark.pandas import DataFrame
except ModuleNotFoundError:
    raise ModuleNotFoundError(
        f"The `pyspark` module was not found. Please run `pip install "
        f"{OptionalDependency.SPARK}`."
    )
except Exception as e:
    raise
import pandas as pd

from ads.feature_store.common.enums import (
    ExecutionEngine,
    FeatureType,
    ExpectationType,
    ValidationEngineType,
    EntityType,
)
import logging

from ads.feature_engineering.feature_type import datetime

logger = logging.getLogger(__name__)
logger.setLevel(logging.INFO)


def get_execution_engine_type(
    data_frame: Union[DataFrame, pd.DataFrame]
) -> ExecutionEngine:
    """
    Determines the execution engine type for a given DataFrame.

    Args:
        data_frame (Union[DataFrame, pd.DataFrame]): The DataFrame whose execution engine type should be determined.

    Returns:
        ExecutionEngine: The execution engine type for the given DataFrame.
    """
    return (
        ExecutionEngine.PANDAS
        if isinstance(data_frame, pd.DataFrame)
        else ExecutionEngine.SPARK
    )

<<<<<<< HEAD
def get_env_bool(env_var: str, default: bool = False) -> bool:
    """
    :param env_var: Environment variable name
    :param default: Default environment variable value
    :return: Value of the boolean env variable
    """
    env_val = os.getenv(env_var)
    if env_val is None:
        env_val = default
    else:
        env_val = env_val.lower()
        if env_val == "true":
            env_val = True
        elif env_val == "false":
            env_val = False
        else:
            raise ValueError("For environment variable: {0} only string values T/true or F/false are allowed but: \
                {1} was provided.".format(env_var, env_val))
    return env_val

=======
>>>>>>> 8ff17b7a
def get_metastore_id(feature_store_id: str):
    """
    Retrieves the metastore ID for a given feature store ID.

    Args:
        feature_store_id (str): The ID of the feature store.

    Returns:
        str: The metastore ID for the feature store, if available. Otherwise, returns None.
    """
    from ads.feature_store.feature_store import FeatureStore

    feature_store = FeatureStore.from_id(feature_store_id)

    return (
        feature_store.offline_config.get(feature_store.CONST_METASTORE_ID)
        if feature_store.offline_config
        else None
    )


def validate_delta_format_parameters(
    timestamp: datetime = None, version_number: int = None, is_restore: bool = False
):
    """
    Validate the user input provided as part of preview, restore APIs for ingested data, Ingested data is
    getting saved in versioned manner where every commit generates a commit timestamp and auto increment current version.
    This information will be used in order to provide timetravel and restore support

    Args:
        timestamp (datetime): The commit timestamp for ingestion date time
        version_number: The commit version number for ingested data
        is_restore: additional restore check  to be enabled for

    Returns:
    """

    if timestamp is not None and version_number is not None:
        logger.error(
            f"timestamp {timestamp} and version number {version_number} both are present"
        )
        raise Exception(
            f"Timestamp and version number cannot be passed at the same time"
        )
    elif is_restore and timestamp is None and version_number is None:
        logger.error(f"Either timestamp or version number must be provided for restore")
        raise Exception(
            f"Either timestamp or version number must be provided for restore"
        )
    else:
        if version_number is not None and version_number < 0:
            logger.error(f"version number {version_number} cannot be negative")
            raise Exception(f"version number cannot be negative")


def show_ingestion_summary(
    entity_id: str,
    entity_type: EntityType = EntityType.FEATURE_GROUP,
    error_details: str = None,
):
    """
    Displays a ingestion summary table with the given entity type and error details.

    Args:
        entity_id: str
        entity_type (EntityType, optional): The type of entity being ingested. Defaults to EntityType.FEATURE_GROUP.
        error_details (str, optional): Details of any errors that occurred during ingestion. Defaults to None.
    """
    from tabulate import tabulate

    table_headers = ["entity_id", "entity_type", "ingestion_status", "error_details"]
    ingestion_status = "Failed" if error_details else "Succeeded"

    table_values = [
        entity_id,
        entity_type.value,
        ingestion_status,
        error_details if error_details else "None",
    ]

    logger.info(
        "Ingestion Summary \n"
        + tabulate(
            [table_values],
            headers=table_headers,
            tablefmt="fancy_grid",
            numalign="center",
            stralign="center",
        )
    )


def show_validation_summary(ingestion_status: str, validation_output, expectation_type):
    from tabulate import tabulate
    statistics = validation_output["statistics"]

    table_headers = (
        ["expectation_type"] + list(statistics.keys()) + ["ingestion_status"]
    )

    table_values = [expectation_type] + list(statistics.values()) + [ingestion_status]

    logger.info(
        "Validation Summary \n"
        + tabulate(
            [table_values],
            headers=table_headers,
            tablefmt="fancy_grid",
            numalign="center",
            stralign="center",
        )
    )

    rule_table_headers = ["rule_type", "arguments", "status"]

    rule_table_values = [
        [
            rule_output["expectation_config"].get("expectation_type"),
            {key: value for key, value in rule_output["expectation_config"]["kwargs"].items() if key != "batch_id"},
            rule_output.get("success")
        ]
        for rule_output in validation_output["results"]
    ]

    logger.info(
        "Validations Rules Summary \n"
        + tabulate(
            rule_table_values,
            headers=rule_table_headers,
            tablefmt="fancy_grid",
            numalign="center",
            stralign="center",
        )
    )


def get_features(
    output_columns: List[dict],
    parent_id: str,
    entity_type: EntityType = EntityType.FEATURE_GROUP,
) -> List[Feature]:
    """
    Returns a list of features, given a list of output_columns and a feature_group_id.

    Parameters:
      output_columns (List[dict]): A list of dictionaries representing the output columns, with keys "name" and "featureType".
      parent_id (str): String representing the ID of the Parent that could be FeatureGroup or Dataset.
      entity_type (EntityType): String representing the Entity Type.

    Returns:
      features (List[Feature]): A list of Feature objects representing the features.
    """
    features = []

    # Loop through each output column and create a Feature object with the name, featureType, and feature_group_id.
    for output_column in output_columns:
        features.append(
            Feature(
                output_column.get("name"),
                output_column.get("featureType"),
                parent_id,
            )
            if entity_type == EntityType.FEATURE_GROUP
            else DatasetFeature(
                output_column.get("name"),
                output_column.get("featureType"),
                parent_id,
            )
        )

    return features


def get_schema_from_pandas_df(df: pd.DataFrame, feature_store_id: str):
    spark = SparkSessionSingleton(
        get_metastore_id(feature_store_id)
    ).get_spark_session()
    converted_df = spark.createDataFrame(df)
    return get_schema_from_spark_df(converted_df)


def get_schema_from_spark_df(df: DataFrame):
    schema_details = []

    for order_number, field in enumerate(df.schema.fields, start=1):
        details = {
            "name": field.name,
            "feature_type": map_spark_type_to_feature_type(field.dataType),
            "order_number": order_number,
        }
        schema_details.append(details)

    return schema_details


def get_schema_from_df(
    data_frame: Union[DataFrame, pd.DataFrame], feature_store_id: str
) -> List[dict]:
    """
    Given a DataFrame, returns a list of dictionaries that describe its schema.
    If the DataFrame is a pandas DataFrame, it uses pandas methods to get the schema.
    If it's a PySpark DataFrame, it uses PySpark methods to get the schema.
    """
    if isinstance(data_frame, pd.DataFrame):
        return get_schema_from_pandas_df(data_frame, feature_store_id)
    else:
        return get_schema_from_spark_df(data_frame)


def get_input_features_from_df(
    data_frame: Union[DataFrame, pd.DataFrame], feature_store_id: str
) -> List[FeatureDetail]:
    """
    Given a DataFrame, returns a list of FeatureDetail objects that represent its input features.
    Each FeatureDetail object contains information about a single input feature, such as its name, data type, and
    whether it's categorical or numerical.
    """
    schema_details = get_schema_from_df(data_frame, feature_store_id)
    feature_details = []

    for schema_detail in schema_details:
        feature_details.append(FeatureDetail(**schema_detail))

    return feature_details


def convert_expectation_suite_to_expectation(
    expectation_suite: ExpectationSuite, expectation_type: ExpectationType
):
    """
    Convert an ExpectationSuite object to an Expectation object with detailed rule information.

    Args:
        expectation_suite (ExpectationSuite): The ExpectationSuite object to convert.
        expectation_type (ExpectationType): The type of expectation to assign to the resulting Expectation object.

    Returns:
        An Expectation object with the specified expectation_type and detailed rule information extracted from the
        expectation_suite.
    """
    expectation_rules = []

    index = 0
    for expectation_config in expectation_suite.expectations:
        expectation_rules.append(
            Rule(f"Rule-{index}")
            .with_rule_type(expectation_config.expectation_type)
            .with_arguments(expectation_config.kwargs)
        )
        index += 1

    return (
        Expectation(expectation_suite.expectation_suite_name)
        .with_expectation_type(expectation_type)
        .with_validation_engine_type(ValidationEngineType.GREAT_EXPECTATIONS)
        .with_rule_details(expectation_rules)
    )


def largest_matching_subset_of_primary_keys(left_feature_group, right_feature_group):
    """
    Returns the largest matching subset of primary keys between the left feature group and right feature group.

    Args:
        left_feature_group: A feature group object containing primary keys.
        right_feature_group: A feature group object containing primary keys.

    Returns:
        A set of primary key names that are common to both the left feature group and the input feature group.
    """

    # Get the primary keys for each of the feature groups.
    left_primary_keys = set(
        item["name"] for item in left_feature_group.primary_keys.get("items")
    )
    right_primary_keys = set(
        item["name"] for item in right_feature_group.primary_keys.get("items")
    )

    # Find the intersection of the two sets
    common_keys = left_primary_keys.intersection(right_primary_keys)

    return common_keys


def convert_pandas_datatype_with_schema(
    raw_feature_details: List[dict], input_df: pd.DataFrame
) -> pd.DataFrame:
    feature_detail_map = {}
    columns_to_remove = []
    for feature_details in raw_feature_details:
        feature_detail_map[feature_details.get("name")] = feature_details
    for column in input_df.columns:
        if column in feature_detail_map.keys():
            feature_details = feature_detail_map[column]
            feature_type = feature_details.get("featureType")
            pandas_type = map_feature_type_to_pandas(feature_type)
            input_df[column] = (
                input_df[column]
                .astype(pandas_type)
                .where(pd.notnull(input_df[column]), None)
            )
        else:
            logger.warning(
                "column" + column + "doesn't exist in the input feature details"
            )
            columns_to_remove.append(column)
    return input_df.drop(columns=columns_to_remove)


def convert_spark_dataframe_with_schema(
    raw_feature_details: List[dict], input_df: DataFrame
) -> DataFrame:
    feature_detail_map = {}
    columns_to_remove = []
    for feature_details in raw_feature_details:
        feature_detail_map[feature_details.get("name")] = feature_details
    for column in input_df.columns:
        if column not in feature_detail_map.keys():
            logger.warning(
                "column" + column + "doesn't exist in the input feature details"
            )
            columns_to_remove.append(column)

    return input_df.drop(*columns_to_remove)


def validate_input_feature_details(input_feature_details, data_frame):
    if isinstance(data_frame, pd.DataFrame):
        return convert_pandas_datatype_with_schema(input_feature_details, data_frame)
    return convert_spark_dataframe_with_schema(input_feature_details, data_frame)<|MERGE_RESOLUTION|>--- conflicted
+++ resolved
@@ -1,10 +1,8 @@
 #!/usr/bin/env python
 # -*- coding: utf-8; -*-
-<<<<<<< HEAD
-=======
 import copy
->>>>>>> 8ff17b7a
 import os
+
 # Copyright (c) 2023 Oracle and/or its affiliates.
 # Licensed under the Universal Permissive License v 1.0 as shown at https://oss.oracle.com/licenses/upl/
 
@@ -66,29 +64,7 @@
         else ExecutionEngine.SPARK
     )
 
-<<<<<<< HEAD
-def get_env_bool(env_var: str, default: bool = False) -> bool:
-    """
-    :param env_var: Environment variable name
-    :param default: Default environment variable value
-    :return: Value of the boolean env variable
-    """
-    env_val = os.getenv(env_var)
-    if env_val is None:
-        env_val = default
-    else:
-        env_val = env_val.lower()
-        if env_val == "true":
-            env_val = True
-        elif env_val == "false":
-            env_val = False
-        else:
-            raise ValueError("For environment variable: {0} only string values T/true or F/false are allowed but: \
-                {1} was provided.".format(env_var, env_val))
-    return env_val
-
-=======
->>>>>>> 8ff17b7a
+
 def get_metastore_id(feature_store_id: str):
     """
     Retrieves the metastore ID for a given feature store ID.
@@ -183,6 +159,7 @@
 
 def show_validation_summary(ingestion_status: str, validation_output, expectation_type):
     from tabulate import tabulate
+
     statistics = validation_output["statistics"]
 
     table_headers = (
@@ -207,8 +184,12 @@
     rule_table_values = [
         [
             rule_output["expectation_config"].get("expectation_type"),
-            {key: value for key, value in rule_output["expectation_config"]["kwargs"].items() if key != "batch_id"},
-            rule_output.get("success")
+            {
+                key: value
+                for key, value in rule_output["expectation_config"]["kwargs"].items()
+                if key != "batch_id"
+            },
+            rule_output.get("success"),
         ]
         for rule_output in validation_output["results"]
     ]
