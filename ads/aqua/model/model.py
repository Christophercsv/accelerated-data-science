#!/usr/bin/env python
# Copyright (c) 2024, 2025 Oracle and/or its affiliates.
# Licensed under the Universal Permissive License v 1.0 as shown at https://oss.oracle.com/licenses/upl/
import os
import pathlib
from datetime import datetime, timedelta
from threading import Lock
from typing import Dict, List, Optional, Set, Union

import oci
from cachetools import TTLCache
from huggingface_hub import snapshot_download
from oci.data_science.models import JobRun, Metadata, Model, UpdateModelDetails

from ads.aqua import ODSC_MODEL_COMPARTMENT_OCID, logger
from ads.aqua.app import AquaApp
from ads.aqua.common.enums import (
    FineTuningContainerTypeFamily,
    InferenceContainerTypeFamily,
    Tags,
)
from ads.aqua.common.errors import (
    AquaFileNotFoundError,
    AquaRuntimeError,
    AquaValueError,
)
from ads.aqua.common.utils import (
    LifecycleStatus,
    _build_resource_identifier,
    copy_model_config,
    create_word_icon,
    generate_tei_cmd_var,
    get_artifact_path,
    get_container_config,
    get_hf_model_info,
    list_os_files_with_extension,
    load_config,
    read_file,
    upload_folder,
)
from ads.aqua.constants import (
    AQUA_MODEL_ARTIFACT_CONFIG,
    AQUA_MODEL_ARTIFACT_CONFIG_MODEL_NAME,
    AQUA_MODEL_ARTIFACT_CONFIG_MODEL_TYPE,
    AQUA_MODEL_ARTIFACT_FILE,
    AQUA_MODEL_TYPE_CUSTOM,
    HF_METADATA_FOLDER,
    LICENSE_TXT,
    MODEL_BY_REFERENCE_OSS_PATH_KEY,
    README,
    READY_TO_DEPLOY_STATUS,
    READY_TO_FINE_TUNE_STATUS,
    READY_TO_IMPORT_STATUS,
    TRAINING_METRICS_FINAL,
    TRINING_METRICS,
    UNKNOWN,
    VALIDATION_METRICS,
    VALIDATION_METRICS_FINAL,
)
from ads.aqua.model.constants import (
    FineTuningCustomMetadata,
    FineTuningMetricCategories,
    ModelCustomMetadataFields,
    ModelType,
)
from ads.aqua.model.entities import (
    AquaFineTuneModel,
    AquaFineTuningMetric,
    AquaModel,
    AquaModelLicense,
    AquaModelSummary,
    ImportModelDetails,
    ModelFormat,
    ModelValidationResult,
)
from ads.aqua.ui import AquaContainerConfig, AquaContainerConfigItem
from ads.common.auth import default_signer
from ads.common.oci_resource import SEARCH_TYPE, OCIResource
from ads.common.utils import get_console_link
from ads.config import (
    AQUA_DEPLOYMENT_CONTAINER_CMD_VAR_METADATA_NAME,
    AQUA_DEPLOYMENT_CONTAINER_METADATA_NAME,
    AQUA_DEPLOYMENT_CONTAINER_URI_METADATA_NAME,
    AQUA_EVALUATION_CONTAINER_METADATA_NAME,
    AQUA_FINETUNING_CONTAINER_METADATA_NAME,
    COMPARTMENT_OCID,
    PROJECT_OCID,
    TENANCY_OCID,
)
from ads.model import DataScienceModel
from ads.model.model_metadata import (
    MetadataCustomCategory,
    ModelCustomMetadata,
    ModelCustomMetadataItem,
)
from ads.telemetry import telemetry


class AquaModelApp(AquaApp):
    """Provides a suite of APIs to interact with Aqua models within the Oracle
    Cloud Infrastructure Data Science service, serving as an interface for
    managing machine learning models.


    Methods
    -------
    create(model_id: str, project_id: str, compartment_id: str = None, **kwargs) -> "AquaModel"
        Creates custom aqua model from service model.
    get(model_id: str) -> AquaModel:
        Retrieves details of an Aqua model by its unique identifier.
    list(compartment_id: str = None, project_id: str = None, **kwargs) -> List[AquaModelSummary]:
        Lists all Aqua models within a specified compartment and/or project.
    clear_model_list_cache()
        Allows clear list model cache items from the service models compartment.
    register(model: str, os_path: str, local_dir: str = None)

    Note:
        This class is designed to work within the Oracle Cloud Infrastructure
        and requires proper configuration and authentication set up to interact
        with OCI services.
    """

    _service_models_cache = TTLCache(
        maxsize=10, ttl=timedelta(hours=5), timer=datetime.now
    )
    # Used for saving service model details
    _service_model_details_cache = TTLCache(
        maxsize=10, ttl=timedelta(hours=5), timer=datetime.now
    )
    _cache_lock = Lock()

    @telemetry(entry_point="plugin=model&action=create", name="aqua")
    def create(
        self,
        model_id: str,
        project_id: str,
        compartment_id: str = None,
        freeform_tags: Optional[dict] = None,
        defined_tags: Optional[dict] = None,
        **kwargs,
    ) -> DataScienceModel:
        """Creates custom aqua model from service model.

        Parameters
        ----------
        model_id: str
            The service model id.
        project_id: str
            The project id for custom model.
        compartment_id: str
            The compartment id for custom model. Defaults to None.
            If not provided, compartment id will be fetched from environment variables.
        freeform_tags: dict
            Freeform tags for the model
        defined_tags: dict
            Defined tags for the model
        Returns
        -------
        DataScienceModel:
            The instance of DataScienceModel.
        """
        service_model = DataScienceModel.from_id(model_id)
        target_project = project_id or PROJECT_OCID
        target_compartment = compartment_id or COMPARTMENT_OCID

        if service_model.compartment_id != ODSC_MODEL_COMPARTMENT_OCID:
            logger.info(
                f"Aqua Model {model_id} already exists in user's compartment."
                "Skipped copying."
            )
            return service_model

        # combine tags
        combined_freeform_tags = {
            **(service_model.freeform_tags or {}),
            **(freeform_tags or {}),
        }
        combined_defined_tags = {
            **(service_model.defined_tags or {}),
            **(defined_tags or {}),
        }

        custom_model = (
            DataScienceModel()
            .with_compartment_id(target_compartment)
            .with_project_id(target_project)
            .with_model_file_description(json_dict=service_model.model_file_description)
            .with_display_name(service_model.display_name)
            .with_description(service_model.description)
            .with_freeform_tags(**combined_freeform_tags)
            .with_defined_tags(**combined_defined_tags)
            .with_custom_metadata_list(service_model.custom_metadata_list)
            .with_defined_metadata_list(service_model.defined_metadata_list)
            .with_provenance_metadata(service_model.provenance_metadata)
            # TODO: decide what kwargs will be needed.
            .create(model_by_reference=True, **kwargs)
        )
        logger.info(
            f"Aqua Model {custom_model.id} created with the service model {model_id}."
        )

        # tracks unique models that were created in the user compartment
        self.telemetry.record_event_async(
            category="aqua/service/model",
            action="create",
            detail=service_model.display_name,
        )

        return custom_model

    @telemetry(entry_point="plugin=model&action=get", name="aqua")
    def get(self, model_id: str, load_model_card: Optional[bool] = True) -> "AquaModel":
        """Gets the information of an Aqua model.

        Parameters
        ----------
        model_id: str
            The model OCID.
        load_model_card: (bool, optional). Defaults to `True`.
            Whether to load model card from artifacts or not.

        Returns
        -------
        AquaModel:
            The instance of AquaModel.
        """

        cached_item = self._service_model_details_cache.get(model_id)
        if cached_item:
            logger.info(f"Fetching model details for model {model_id} from cache.")
            return cached_item

        logger.info(f"Fetching model details for model {model_id}.")
        ds_model = DataScienceModel.from_id(model_id)
        if not self._if_show(ds_model):
            raise AquaRuntimeError(
                f"Target model `{ds_model.id} `is not an Aqua model as it does not contain "
                f"{Tags.AQUA_TAG} tag."
            )

        is_fine_tuned_model = bool(
            ds_model.freeform_tags
            and ds_model.freeform_tags.get(Tags.AQUA_FINE_TUNED_MODEL_TAG)
        )

        # todo: consolidate this logic in utils for model and deployment use
        is_verified_type = (
            ds_model.freeform_tags.get(Tags.READY_TO_IMPORT, "false").upper()
            == READY_TO_IMPORT_STATUS
        )

        model_card = ""
        if load_model_card:
            artifact_path = get_artifact_path(
                ds_model.custom_metadata_list._to_oci_metadata()
            )
            if artifact_path != UNKNOWN:
                model_card_path = (
                    f"{artifact_path.rstrip('/')}/config/{README}"
                    if is_verified_type
                    else f"{artifact_path.rstrip('/')}/{README}"
                )
                model_card = str(
                    read_file(
                        file_path=model_card_path,
                        auth=default_signer(),
                    )
                )
                if not model_card:
                    logger.warn(
                        f"Model card for {model_id} is empty or could not be loaded from {model_card_path}."
                    )

        inference_container = ds_model.custom_metadata_list.get(
            ModelCustomMetadataFields.DEPLOYMENT_CONTAINER,
            ModelCustomMetadataItem(key=ModelCustomMetadataFields.DEPLOYMENT_CONTAINER),
        ).value
        inference_container_uri = ds_model.custom_metadata_list.get(
            ModelCustomMetadataFields.DEPLOYMENT_CONTAINER_URI,
            ModelCustomMetadataItem(
                key=ModelCustomMetadataFields.DEPLOYMENT_CONTAINER_URI
            ),
        ).value
        evaluation_container = ds_model.custom_metadata_list.get(
            ModelCustomMetadataFields.EVALUATION_CONTAINER,
            ModelCustomMetadataItem(key=ModelCustomMetadataFields.EVALUATION_CONTAINER),
        ).value
        finetuning_container: str = ds_model.custom_metadata_list.get(
            ModelCustomMetadataFields.FINETUNE_CONTAINER,
            ModelCustomMetadataItem(key=ModelCustomMetadataFields.FINETUNE_CONTAINER),
        ).value
        artifact_location = ds_model.custom_metadata_list.get(
            ModelCustomMetadataFields.ARTIFACT_LOCATION,
            ModelCustomMetadataItem(key=ModelCustomMetadataFields.ARTIFACT_LOCATION),
        ).value

        aqua_model_attributes = dict(
            **self._process_model(ds_model, self.region),
            project_id=ds_model.project_id,
            model_card=model_card,
            inference_container=inference_container,
            inference_container_uri=inference_container_uri,
            finetuning_container=finetuning_container,
            evaluation_container=evaluation_container,
            artifact_location=artifact_location,
        )

        if not is_fine_tuned_model:
            model_details = AquaModel(**aqua_model_attributes)
            self._service_model_details_cache.__setitem__(
                key=model_id, value=model_details
            )

        else:
            try:
                jobrun_ocid = ds_model.provenance_metadata.training_id
                jobrun = self.ds_client.get_job_run(jobrun_ocid).data
            except Exception as e:
                logger.debug(
                    f"Missing jobrun information in the provenance metadata of the given model {model_id}."
                    f"\nError: {str(e)}"
                )
                jobrun = None

            try:
                source_id = ds_model.custom_metadata_list.get(
                    FineTuningCustomMetadata.FT_SOURCE
                ).value
            except ValueError as e:
                logger.debug(
                    f"Custom metadata is missing {FineTuningCustomMetadata.FT_SOURCE} key for "
                    f"model {model_id}.\nError: {str(e)}"
                )
                source_id = UNKNOWN

            try:
                source_name = ds_model.custom_metadata_list.get(
                    FineTuningCustomMetadata.FT_SOURCE_NAME
                ).value
            except ValueError as e:
                logger.debug(
                    f"Custom metadata is missing {FineTuningCustomMetadata.FT_SOURCE_NAME} key for "
                    f"model {model_id}.\nError: {str(e)}"
                )
                source_name = UNKNOWN

            source_identifier = _build_resource_identifier(
                id=source_id,
                name=source_name,
                region=self.region,
            )

            ft_metrics = self._build_ft_metrics(ds_model.custom_metadata_list)

            job_run_status = (
                jobrun.lifecycle_state
                if jobrun and jobrun.lifecycle_state != JobRun.LIFECYCLE_STATE_DELETED
                else (
                    JobRun.LIFECYCLE_STATE_SUCCEEDED
                    if self.if_artifact_exist(ds_model.id)
                    else JobRun.LIFECYCLE_STATE_FAILED
                )
            )
            # TODO: change the argument's name.
            lifecycle_state = LifecycleStatus.get_status(
                evaluation_status=ds_model.lifecycle_state,
                job_run_status=job_run_status,
            )

            model_details = AquaFineTuneModel(
                **aqua_model_attributes,
                source=source_identifier,
                lifecycle_state=(
                    Model.LIFECYCLE_STATE_ACTIVE
                    if lifecycle_state == JobRun.LIFECYCLE_STATE_SUCCEEDED
                    else lifecycle_state
                ),
                metrics=ft_metrics,
                model=ds_model,
                jobrun=jobrun,
                region=self.region,
            )

        return model_details

    @telemetry(entry_point="plugin=model&action=delete", name="aqua")
    def delete_model(self, model_id):
        ds_model = DataScienceModel.from_id(model_id)
        is_registered_model = ds_model.freeform_tags.get(Tags.BASE_MODEL_CUSTOM, None)
        is_fine_tuned_model = ds_model.freeform_tags.get(
            Tags.AQUA_FINE_TUNED_MODEL_TAG, None
        )
        if is_registered_model or is_fine_tuned_model:
            logger.info(f"Deleting model {model_id}.")
            return ds_model.delete()
        else:
            raise AquaRuntimeError(
                f"Failed to delete model:{model_id}. Only registered models or finetuned model can be deleted."
            )

    @telemetry(entry_point="plugin=model&action=delete", name="aqua")
    def edit_registered_model(self, id, inference_container, enable_finetuning, task):
        """Edits the default config of unverified registered model.

        Parameters
        ----------
        id: str
            The model OCID.
        inference_container: str.
            The inference container family name
        enable_finetuning: str
            Flag to enable or disable finetuning over the model. Defaults to None
        task:
            The usecase type of the model. e.g , text-generation , text_embedding etc.

        Returns
        -------
        Model:
            The instance of oci.data_science.models.Model.

        """
        ds_model = DataScienceModel.from_id(id)
        if ds_model.freeform_tags.get(Tags.BASE_MODEL_CUSTOM, None):
            if ds_model.freeform_tags.get(Tags.AQUA_SERVICE_MODEL_TAG, None):
                raise AquaRuntimeError(
                    f"Failed to edit model:{id}. Only registered unverified models can be edited."
                )
            else:
                custom_metadata_list = ds_model.custom_metadata_list
                freeform_tags = ds_model.freeform_tags
                if inference_container:
                    custom_metadata_list.add(
                        key=ModelCustomMetadataFields.DEPLOYMENT_CONTAINER,
                        value=inference_container,
                        category=MetadataCustomCategory.OTHER,
                        description="Deployment container mapping for SMC",
                        replace=True,
                    )
                if enable_finetuning is not None:
                    if enable_finetuning.lower() == "true":
                        custom_metadata_list.add(
                            key=ModelCustomMetadataFields.FINETUNE_CONTAINER,
                            value=FineTuningContainerTypeFamily.AQUA_FINETUNING_CONTAINER_FAMILY,
                            category=MetadataCustomCategory.OTHER,
                            description="Fine-tuning container mapping for SMC",
                            replace=True,
                        )
                        freeform_tags.update({Tags.READY_TO_FINE_TUNE: "true"})
                    elif enable_finetuning.lower() == "false":
                        try:
                            custom_metadata_list.remove(
                                ModelCustomMetadataFields.FINETUNE_CONTAINER
                            )
                            freeform_tags.pop(Tags.READY_TO_FINE_TUNE)
                        except Exception as ex:
                            raise AquaRuntimeError(
                                f"The given model already doesn't support finetuning: {ex}"
                            ) from ex

                custom_metadata_list.remove("modelDescription")
                if task:
                    freeform_tags.update({Tags.TASK: task})
                updated_custom_metadata_list = [
                    Metadata(**metadata)
                    for metadata in custom_metadata_list.to_dict()["data"]
                ]
                update_model_details = UpdateModelDetails(
                    custom_metadata_list=updated_custom_metadata_list,
                    freeform_tags=freeform_tags,
                )
                AquaApp().update_model(id, update_model_details)
                logger.info(f"Updated model details for the model {id}.")
        else:
            raise AquaRuntimeError(
                f"Failed to edit model:{id}. Only registered unverified models can be edited."
            )

    def _fetch_metric_from_metadata(
        self,
        custom_metadata_list: ModelCustomMetadata,
        target: str,
        category: str,
        metric_name: str,
    ) -> AquaFineTuningMetric:
        """Gets target metric from `ads.model.model_metadata.ModelCustomMetadata`."""
        try:
            scores = []
            for custom_metadata in custom_metadata_list._items:
                # We use description to group metrics
                if custom_metadata.description == target:
                    scores.append(custom_metadata.value)
                    if metric_name.endswith("final"):
                        break

            return AquaFineTuningMetric(
                name=metric_name,
                category=category,
                scores=scores,
            )
        except Exception:
            return AquaFineTuningMetric(name=metric_name, category=category, scores=[])

    def _build_ft_metrics(
        self, custom_metadata_list: ModelCustomMetadata
    ) -> List[AquaFineTuningMetric]:
        """Builds Fine Tuning metrics."""

        validation_metrics = self._fetch_metric_from_metadata(
            custom_metadata_list=custom_metadata_list,
            target=FineTuningCustomMetadata.VALIDATION_METRICS_EPOCH,
            category=FineTuningMetricCategories.VALIDATION,
            metric_name=VALIDATION_METRICS,
        )

        training_metrics = self._fetch_metric_from_metadata(
            custom_metadata_list=custom_metadata_list,
            target=FineTuningCustomMetadata.TRAINING_METRICS_EPOCH,
            category=FineTuningMetricCategories.TRAINING,
            metric_name=TRINING_METRICS,
        )

        validation_final = self._fetch_metric_from_metadata(
            custom_metadata_list=custom_metadata_list,
            target=FineTuningCustomMetadata.VALIDATION_METRICS_FINAL,
            category=FineTuningMetricCategories.VALIDATION,
            metric_name=VALIDATION_METRICS_FINAL,
        )

        training_final = self._fetch_metric_from_metadata(
            custom_metadata_list=custom_metadata_list,
            target=FineTuningCustomMetadata.TRAINING_METRICS_FINAL,
            category=FineTuningMetricCategories.TRAINING,
            metric_name=TRAINING_METRICS_FINAL,
        )

        return [
            validation_metrics,
            training_metrics,
            validation_final,
            training_final,
        ]

    @staticmethod
    def to_aqua_model(
        model: Union[
            DataScienceModel,
            oci.data_science.models.model.Model,
            oci.data_science.models.ModelSummary,
            oci.resource_search.models.ResourceSummary,
        ],
        region: str,
    ) -> AquaModel:
        """Converts a model to an Aqua model."""
        return AquaModel(**AquaModelApp._process_model(model, region))

    @staticmethod
    def _process_model(
        model: Union[
            DataScienceModel,
            oci.data_science.models.model.Model,
            oci.data_science.models.ModelSummary,
            oci.resource_search.models.ResourceSummary,
        ],
        region: str,
    ) -> dict:
        """Constructs required fields for AquaModelSummary."""

        # todo: revisit icon generation code
        # icon = self._load_icon(model.display_name)
        icon = ""

        tags = {}
        tags.update(model.defined_tags or {})
        tags.update(model.freeform_tags or {})

        model_id = (
            model.identifier
            if isinstance(model, oci.resource_search.models.ResourceSummary)
            else model.id
        )

        console_link = get_console_link(
            resource="models",
            ocid=model_id,
            region=region,
        )

        description = ""
        if isinstance(model, (DataScienceModel, oci.data_science.models.model.Model)):
            description = model.description
        elif isinstance(model, oci.resource_search.models.ResourceSummary):
            description = model.additional_details.get("description")

        search_text = (
            AquaModelApp._build_search_text(tags=tags, description=description)
            if tags
            else UNKNOWN
        )

        freeform_tags = model.freeform_tags or {}
        is_fine_tuned_model = Tags.AQUA_FINE_TUNED_MODEL_TAG in freeform_tags
        ready_to_deploy = (
            freeform_tags.get(Tags.AQUA_TAG, "").upper() == READY_TO_DEPLOY_STATUS
        )

        ready_to_finetune = (
            freeform_tags.get(Tags.READY_TO_FINE_TUNE, "").upper()
            == READY_TO_FINE_TUNE_STATUS
        )
        ready_to_import = (
            freeform_tags.get(Tags.READY_TO_IMPORT, "").upper()
            == READY_TO_IMPORT_STATUS
        )

        try:
            model_file = model.custom_metadata_list.get(AQUA_MODEL_ARTIFACT_FILE).value
        except Exception:
            model_file = UNKNOWN

        inference_containers = AquaContainerConfig.from_container_index_json().inference

        model_formats_str = freeform_tags.get(
            Tags.MODEL_FORMAT, ModelFormat.SAFETENSORS.value
        ).upper()
        model_formats = [
            ModelFormat[model_format] for model_format in model_formats_str.split(",")
        ]

        supported_platform: Set[AquaContainerConfigItem.Platform] = set()

        for container in inference_containers.values():
            for model_format in model_formats:
                if model_format in container.model_formats:
                    supported_platform.update(container.platforms)

        nvidia_gpu_supported = (
            AquaContainerConfigItem.Platform.NVIDIA_GPU in supported_platform
        )
        arm_cpu_supported = (
            AquaContainerConfigItem.Platform.ARM_CPU in supported_platform
        )

        return {
            "compartment_id": model.compartment_id,
            "icon": icon or UNKNOWN,
            "id": model_id,
            "license": freeform_tags.get(Tags.LICENSE, UNKNOWN),
            "name": model.display_name,
            "organization": freeform_tags.get(Tags.ORGANIZATION, UNKNOWN),
            "task": freeform_tags.get(Tags.TASK, UNKNOWN),
            "time_created": str(model.time_created),
            "is_fine_tuned_model": is_fine_tuned_model,
            "tags": tags,
            "console_link": console_link,
            "search_text": search_text,
            "ready_to_deploy": ready_to_deploy,
            "ready_to_finetune": ready_to_finetune,
            "ready_to_import": ready_to_import,
            "nvidia_gpu_supported": nvidia_gpu_supported,
            "arm_cpu_supported": arm_cpu_supported,
            "model_file": model_file,
            "model_formats": model_formats,
        }

    @telemetry(entry_point="plugin=model&action=list", name="aqua")
    def list(
        self,
        compartment_id: str = None,
        project_id: str = None,
        model_type: str = None,
        **kwargs,
    ) -> List["AquaModelSummary"]:
        """Lists all Aqua models within a specified compartment and/or project.
        If `compartment_id` is not specified, the method defaults to returning
        the service models within the pre-configured default compartment. By default, the list
        of models in the service compartment are cached. Use clear_model_list_cache() to invalidate
        the cache.

        Parameters
        ----------
        compartment_id: (str, optional). Defaults to `None`.
            The compartment OCID.
        project_id: (str, optional). Defaults to `None`.
            The project OCID.
        model_type: (str, optional). Defaults to `None`.
            Model type represents the type of model in the user compartment, can be either FT or BASE.
        **kwargs:
            Additional keyword arguments that can be used to filter the results.

        Returns
        -------
        List[AquaModelSummary]:
            The list of the `ads.aqua.model.AquaModelSummary`.
        """

        models = []
        if compartment_id:
            # tracks number of times custom model listing was called
            self.telemetry.record_event_async(
                category="aqua/custom/model", action="list"
            )

            logger.info(f"Fetching custom models from compartment_id={compartment_id}.")
            model_type = model_type.upper() if model_type else ModelType.FT
            models = self._rqs(compartment_id, model_type=model_type)
        else:
            # tracks number of times service model listing was called
            self.telemetry.record_event_async(
                category="aqua/service/model", action="list"
            )

            if ODSC_MODEL_COMPARTMENT_OCID in self._service_models_cache:
                logger.info(
                    f"Returning service models list in {ODSC_MODEL_COMPARTMENT_OCID} from cache."
                )
                return self._service_models_cache.get(ODSC_MODEL_COMPARTMENT_OCID)
            logger.info(
                f"Fetching service models from compartment_id={ODSC_MODEL_COMPARTMENT_OCID}"
            )
            lifecycle_state = kwargs.pop(
                "lifecycle_state", Model.LIFECYCLE_STATE_ACTIVE
            )

            models = self.list_resource(
                self.ds_client.list_models,
                compartment_id=ODSC_MODEL_COMPARTMENT_OCID,
                lifecycle_state=lifecycle_state,
                **kwargs,
            )

        logger.info(
            f"Fetched {len(models)} model in compartment_id={compartment_id or ODSC_MODEL_COMPARTMENT_OCID}."
        )

        aqua_models = []

        for model in models:
            aqua_models.append(
                AquaModelSummary(
                    **self._process_model(model=model, region=self.region),
                    project_id=project_id or UNKNOWN,
                )
            )

        if not compartment_id:
            self._service_models_cache.__setitem__(
                key=ODSC_MODEL_COMPARTMENT_OCID, value=aqua_models
            )

        return aqua_models

    def clear_model_list_cache(
        self,
    ):
        """
        Allows user to clear list model cache items from the service models compartment.
        Returns
        -------
            dict with the key used, and True if cache has the key that needs to be deleted.
        """
        res = {}
        with self._cache_lock:
            if ODSC_MODEL_COMPARTMENT_OCID in self._service_models_cache:
                self._service_models_cache.pop(key=ODSC_MODEL_COMPARTMENT_OCID)
                logger.info(
                    f"Cleared models cache for service compartment {ODSC_MODEL_COMPARTMENT_OCID}."
                )
                res = {
                    "key": {
                        "compartment_id": ODSC_MODEL_COMPARTMENT_OCID,
                    },
                    "cache_deleted": True,
                }
        return res

    def clear_model_details_cache(self, model_id):
        """
        Allows user to clear model details cache item
        Returns
        -------
            dict with the key used, and True if cache has the key that needs to be deleted.
        """
        res = {}
        with self._cache_lock:
            if model_id in self._service_model_details_cache:
                self._service_model_details_cache.pop(key=model_id)
                logger.info(f"Clearing model details cache for model {model_id}.")
                res = {"key": {"model_id": model_id}, "cache_deleted": True}

        return res

    @staticmethod
    def list_valid_inference_containers():
        containers = list(
            AquaContainerConfig.from_container_index_json(
                config=get_container_config(), enable_spec=True
            ).inference.values()
        )
        family_values = [item.family for item in containers]
        return family_values

    def _create_model_catalog_entry(
        self,
        os_path: str,
        model_name: str,
        inference_container: str,
        finetuning_container: str,
        verified_model: DataScienceModel,
        validation_result: ModelValidationResult,
        compartment_id: Optional[str],
        project_id: Optional[str],
        inference_container_uri: Optional[str],
        freeform_tags: Optional[dict] = None,
        defined_tags: Optional[dict] = None,
    ) -> DataScienceModel:
        """Create model by reference from the object storage path

        Args:
            os_path (str): OCI  where the model is uploaded - oci://bucket@namespace/prefix
            model_name (str): name of the model
            inference_container (str): selects service defaults
            finetuning_container (str): selects service defaults
            verified_model (DataScienceModel): If set, then copies all the tags and custom metadata information from the service verified model
            compartment_id (Optional[str]): Compartment Id of the compartment where the model has to be created
            project_id (Optional[str]): Project id of the project where the model has to be created
            inference_container_uri (Optional[str]): Inference container uri for BYOC
            freeform_tags (dict): Freeform tags for the model
            defined_tags (dict): Defined tags for the model

        Returns:
            DataScienceModel: Returns Datascience model instance.
        """
        model = DataScienceModel()
        tags: Dict[str, str] = (
            {
                **verified_model.freeform_tags,
                Tags.AQUA_SERVICE_MODEL_TAG: verified_model.id,
            }
            if verified_model
            else {
                Tags.AQUA_TAG: "active",
                Tags.BASE_MODEL_CUSTOM: "true",
            }
        )
        tags.update({Tags.BASE_MODEL_CUSTOM: "true"})

        if validation_result and validation_result.model_formats:
            tags.update(
                {
                    Tags.MODEL_FORMAT: ",".join(
                        model_format.value
                        for model_format in validation_result.model_formats
                    )
                }
            )

        # Remove `ready_to_import` tag that might get copied from service model.
        tags.pop(Tags.READY_TO_IMPORT, None)

        if verified_model:
            # Verified model is a model in the service catalog that either has no artifacts but contains all the necessary metadata for deploying and fine tuning.
            # If set, then we copy all the model metadata.
            metadata = verified_model.custom_metadata_list
            if verified_model.model_file_description:
                model = model.with_model_file_description(
                    json_dict=verified_model.model_file_description
                )
        else:
            metadata = ModelCustomMetadata()
            if not inference_container:
                raise AquaRuntimeError(
                    f"Require Inference container information. Model: {model_name} does not have associated inference "
                    f"container defaults. Check docs for more information on how to pass inference container."
                )
            metadata.add(
                key=AQUA_DEPLOYMENT_CONTAINER_METADATA_NAME,
                value=inference_container,
                description=f"Inference container mapping for {model_name}",
                category="Other",
            )
            if inference_container_uri:
                metadata.add(
                    key=AQUA_DEPLOYMENT_CONTAINER_URI_METADATA_NAME,
                    value=inference_container_uri,
                    description=f"Inference container URI for {model_name}",
                    category="Other",
                )

            inference_containers = (
                AquaContainerConfig.from_container_index_json().inference
            )
            smc_container_set = {
                container.family for container in inference_containers.values()
            }
            # only add cmd vars if inference container is not an SMC
            if (
                inference_container not in smc_container_set
                and inference_container
                == InferenceContainerTypeFamily.AQUA_TEI_CONTAINER_FAMILY
            ):
                cmd_vars = generate_tei_cmd_var(os_path)
                metadata.add(
                    key=AQUA_DEPLOYMENT_CONTAINER_CMD_VAR_METADATA_NAME,
                    value=" ".join(cmd_vars),
                    description=f"Inference container cmd vars for {model_name}",
                    category="Other",
                )

            if finetuning_container:
                tags[Tags.READY_TO_FINE_TUNE] = "true"
                metadata.add(
                    key=AQUA_FINETUNING_CONTAINER_METADATA_NAME,
                    value=finetuning_container,
                    description=f"Fine-tuning container mapping for {model_name}",
                    category="Other",
                )
            else:
                logger.warn(
                    "Proceeding with model registration without the fine-tuning container information. "
                    "This model will not be available for fine tuning."
                )
            if validation_result and validation_result.model_file:
                metadata.add(
                    key=AQUA_MODEL_ARTIFACT_FILE,
                    value=validation_result.model_file,
                    description=f"The model file for {model_name}",
                    category="Other",
                )

            metadata.add(
                key=AQUA_EVALUATION_CONTAINER_METADATA_NAME,
                value="odsc-llm-evaluate",
                description="Evaluation container mapping for SMC",
                category="Other",
            )

            if validation_result and validation_result.tags:
                tags[Tags.TASK] = validation_result.tags.get(Tags.TASK, UNKNOWN)
                tags[Tags.ORGANIZATION] = validation_result.tags.get(
                    Tags.ORGANIZATION, UNKNOWN
                )
                tags[Tags.LICENSE] = validation_result.tags.get(Tags.LICENSE, UNKNOWN)

        try:
            # If verified model already has a artifact json, use that.
            artifact_path = metadata.get(MODEL_BY_REFERENCE_OSS_PATH_KEY).value
            logger.info(
                f"Found model artifact in the service bucket. "
                f"Using artifact from service bucket instead of {os_path}."
            )

            # todo: implement generic copy_folder method
            # copy model config from artifact path to user bucket
            copy_model_config(
                artifact_path=artifact_path, os_path=os_path, auth=default_signer()
            )
        except Exception:
            logger.debug(
                f"Proceeding with model registration without copying model config files at {os_path}. "
                f"Default configuration will be used for deployment and fine-tuning."
            )
        # Set artifact location to user bucket, and replace existing key if present.
        metadata.add(
            key=MODEL_BY_REFERENCE_OSS_PATH_KEY,
            value=os_path,
            description="artifact location",
            category="Other",
            replace=True,
        )
        # override tags with freeform tags if set
        tags = {**tags, **(freeform_tags or {})}
        model = (
            model.with_custom_metadata_list(metadata)
            .with_compartment_id(compartment_id or COMPARTMENT_OCID)
            .with_project_id(project_id or PROJECT_OCID)
            .with_artifact(os_path)
            .with_display_name(model_name)
            .with_freeform_tags(**tags)
            .with_defined_tags(**(defined_tags or {}))
        ).create(model_by_reference=True)
        logger.debug(f"Created model catalog entry for the model:\n{model}")
        return model

    @staticmethod
    def get_model_files(os_path: str, model_format: ModelFormat) -> List[str]:
        """
        Get a list of model files based on the given OS path and model format.

        Args:
            os_path (str): The OS path where the model files are located.
            model_format (ModelFormat): The format of the model files.

        Returns:
            List[str]: A list of model file names.

        """
        model_files: List[str] = []
        # todo: revisit this logic to account for .bin files. In the current state, .bin and .safetensor models
        #   are grouped in one category and validation checks for config.json files only.
        if model_format == ModelFormat.SAFETENSORS:
            model_files.extend(
                list_os_files_with_extension(oss_path=os_path, extension=".safetensors")
            )
            try:
                load_config(
                    file_path=os_path,
                    config_file_name=AQUA_MODEL_ARTIFACT_CONFIG,
                )
            except Exception as ex:
                message = (
                    f"The model path {os_path} does not contain the file config.json. "
                    f"Please check if the path is correct or the model artifacts are available at this location."
                )
                logger.warning(
                    f"{message}\n"
                    f"Details: {ex.reason if isinstance(ex, AquaFileNotFoundError) else str(ex)}\n"
                )
            else:
                model_files.append(AQUA_MODEL_ARTIFACT_CONFIG)

        if model_format == ModelFormat.GGUF:
            model_files.extend(
                list_os_files_with_extension(oss_path=os_path, extension=".gguf")
            )
        logger.debug(
            f"Fetched {len(model_files)} model files from {os_path} for model format {model_format}."
        )
        return model_files

    @staticmethod
    def get_hf_model_files(model_name: str, model_format: ModelFormat) -> List[str]:
        """
        Get a list of model files based on the given OS path and model format.

        Args:
            model_name (str): The huggingface model name.
            model_format (ModelFormat): The format of the model files.

        Returns:
            List[str]: A list of model file names.

        """
        model_files: List[str] = []

        # todo: revisit this logic to account for .bin files. In the current state, .bin and .safetensor models
        #   are grouped in one category and returns config.json file only.

        try:
            model_siblings = get_hf_model_info(repo_id=model_name).siblings
        except Exception as e:
            huggingface_err_message = str(e)
            raise AquaValueError(
                f"Could not get the model files of {model_name} from https://huggingface.co. "
                f"Error: {huggingface_err_message}."
            ) from e

        if not model_siblings:
            raise AquaValueError(
                f"Failed to fetch the model files of {model_name} from https://huggingface.co."
            )

        for model_sibling in model_siblings:
            extension = pathlib.Path(model_sibling.rfilename).suffix[1:].upper()
            if (
                model_format == ModelFormat.SAFETENSORS
                and model_sibling.rfilename == AQUA_MODEL_ARTIFACT_CONFIG
            ):
                model_files.append(model_sibling.rfilename)
            if extension == model_format.value:
                model_files.append(model_sibling.rfilename)

        logger.debug(
            f"Fetched {len(model_files)} model files for the model {model_name} for model format {model_format}."
        )
        return model_files

    def _validate_model(
        self,
        import_model_details: ImportModelDetails = None,
        model_name: str = None,
        verified_model: DataScienceModel = None,
    ) -> ModelValidationResult:
        """
        Validates the model configuration and returns the model format telemetry model name.

        Args:
            import_model_details (ImportModelDetails): Model details for importing the model.
            model_name (str): name of the model
            verified_model (DataScienceModel): If set, then copies all the tags and custom metadata information from
                the service verified model

        Returns:
            ModelValidationResult: The result of the model validation.

        Raises:
            AquaRuntimeError: If there is an error while loading the config file or if the model path is incorrect.
            AquaValueError: If the model format is not supported by AQUA.
        """
        model_formats = []
        validation_result: ModelValidationResult = ModelValidationResult()

        hf_download_config_present = False

        if import_model_details.download_from_hf:
            safetensors_model_files = self.get_hf_model_files(
                model_name, ModelFormat.SAFETENSORS
            )
            if (
                safetensors_model_files
                and AQUA_MODEL_ARTIFACT_CONFIG in safetensors_model_files
            ):
                hf_download_config_present = True
            gguf_model_files = self.get_hf_model_files(model_name, ModelFormat.GGUF)
        else:
            safetensors_model_files = self.get_model_files(
                import_model_details.os_path, ModelFormat.SAFETENSORS
            )
            gguf_model_files = self.get_model_files(
                import_model_details.os_path, ModelFormat.GGUF
            )

        if not (safetensors_model_files or gguf_model_files):
            raise AquaRuntimeError(
                f"The model {model_name} does not contain either {ModelFormat.SAFETENSORS.value} "
                f"or {ModelFormat.GGUF.value} files in {import_model_details.os_path} or Hugging Face repository. "
                f"Please check if the path is correct or the model artifacts are available at this location."
            )

        if verified_model:
            aqua_model = self.to_aqua_model(verified_model, self.region)
            model_formats = aqua_model.model_formats
        else:
            if safetensors_model_files:
                model_formats.append(ModelFormat.SAFETENSORS)
            if gguf_model_files:
                model_formats.append(ModelFormat.GGUF)

            # get tags for models from hf
            if import_model_details.download_from_hf:
                model_info = get_hf_model_info(repo_id=model_name)

                try:
                    license_value = UNKNOWN
                    if model_info.tags:
                        license_tag = next(
                            (
                                tag
                                for tag in model_info.tags
                                if tag.startswith("license:")
                            ),
                            UNKNOWN,
                        )
                        license_value = (
                            license_tag.split(":")[1] if license_tag else UNKNOWN
                        )

                    hf_tags = {
                        Tags.TASK: (model_info and model_info.pipeline_tag) or UNKNOWN,
                        Tags.ORGANIZATION: (
                            model_info.author
                            if model_info and hasattr(model_info, "author")
                            else UNKNOWN
                        ),
                        Tags.LICENSE: license_value,
                    }
                    validation_result.tags = hf_tags
<<<<<<< HEAD
                except Exception:
                    logger.debug(
                        f"Could not process tags from Hugging Face model details for model {model_name}."
                    )
                    pass
=======
                except Exception as ex:
                    logger.debug(
                        f"An error occurred while getting tag information for model {model_name}. "
                        f"Error: {str(ex)}"
                    )
>>>>>>> 71269a71

        validation_result.model_formats = model_formats

        # now as we know that at least one type of model files exist, validate the content of oss path.
        # for safetensors, we check if config.json files exist, and for gguf format we check if files with
        # gguf extension exist.
        if {ModelFormat.SAFETENSORS, ModelFormat.GGUF}.issubset(set(model_formats)):
            if (
                import_model_details.inference_container.lower()
                == InferenceContainerTypeFamily.AQUA_LLAMA_CPP_CONTAINER_FAMILY
            ):
                self._validate_gguf_format(
                    import_model_details=import_model_details,
                    verified_model=verified_model,
                    gguf_model_files=gguf_model_files,
                    validation_result=validation_result,
                    model_name=model_name,
                )
            else:
                self._validate_safetensor_format(
                    import_model_details=import_model_details,
                    verified_model=verified_model,
                    validation_result=validation_result,
                    hf_download_config_present=hf_download_config_present,
                    model_name=model_name,
                )
        elif ModelFormat.SAFETENSORS in model_formats:
            self._validate_safetensor_format(
                import_model_details=import_model_details,
                verified_model=verified_model,
                validation_result=validation_result,
                hf_download_config_present=hf_download_config_present,
                model_name=model_name,
            )
        elif ModelFormat.GGUF in model_formats:
            self._validate_gguf_format(
                import_model_details=import_model_details,
                verified_model=verified_model,
                gguf_model_files=gguf_model_files,
                validation_result=validation_result,
                model_name=model_name,
            )

        return validation_result

    @staticmethod
    def _validate_safetensor_format(
        import_model_details: ImportModelDetails = None,
        verified_model: DataScienceModel = None,
        validation_result: ModelValidationResult = None,
        hf_download_config_present: bool = None,
        model_name: str = None,
    ):
        if import_model_details.download_from_hf:
            # validates config.json exists for safetensors model from huggingface
            if not (
                hf_download_config_present
                or import_model_details.ignore_model_artifact_check
            ):
                raise AquaRuntimeError(
                    f"The model {model_name} does not contain {AQUA_MODEL_ARTIFACT_CONFIG} file as required "
                    f"by {ModelFormat.SAFETENSORS.value} format model."
                    f" Please check if the model name is correct in Hugging Face repository."
                )
            validation_result.telemetry_model_name = model_name
        else:
            # validate if config.json is available from object storage, and get model name for telemetry
            model_config = None
            try:
                model_config = load_config(
                    file_path=import_model_details.os_path,
                    config_file_name=AQUA_MODEL_ARTIFACT_CONFIG,
                )
            except Exception as ex:
                message = (
                    f"The model path {import_model_details.os_path} does not contain the file config.json. "
                    f"Please check if the path is correct or the model artifacts are available at this location."
                )
                if not import_model_details.ignore_model_artifact_check:
                    logger.error(
                        f"{message}\n"
                        f"Details: {ex.reason if isinstance(ex, AquaFileNotFoundError) else str(ex)}"
                    )
                    raise AquaRuntimeError(message) from ex
                else:
                    logger.warning(
                        f"{message}\n"
                        f"Proceeding with model registration as ignore_model_artifact_check field is set."
                    )

            if verified_model:
                # model_type validation, log message if metadata field doesn't match.
                try:
                    metadata_model_type = verified_model.custom_metadata_list.get(
                        AQUA_MODEL_ARTIFACT_CONFIG_MODEL_TYPE
                    ).value
                    if metadata_model_type and model_config is not None:
                        if AQUA_MODEL_ARTIFACT_CONFIG_MODEL_TYPE in model_config:
                            if (
                                model_config[AQUA_MODEL_ARTIFACT_CONFIG_MODEL_TYPE]
                                != metadata_model_type
                            ):
                                logger.debug(
                                    f"The {AQUA_MODEL_ARTIFACT_CONFIG_MODEL_TYPE} attribute in {AQUA_MODEL_ARTIFACT_CONFIG}"
                                    f" at {import_model_details.os_path} is invalid, expected {metadata_model_type} for "
                                    f"the model {model_name}. Please check if the path is correct or "
                                    f"the correct model artifacts are available at this location."
                                    f""
                                )
                        else:
                            logger.debug(
                                f"Could not find {AQUA_MODEL_ARTIFACT_CONFIG_MODEL_TYPE} attribute in "
                                f"{AQUA_MODEL_ARTIFACT_CONFIG}. Proceeding with model registration."
                            )
                except Exception as ex:
                    # todo: raise exception if model_type doesn't match. Currently log message and pass since service
                    #   models do not have this metadata.
                    logger.debug(
                        f"Error occurred while processing metadata for model {model_name}. "
                        f"Exception: {str(ex)}"
                    )
                validation_result.telemetry_model_name = verified_model.display_name
            elif (
                model_config is not None
                and AQUA_MODEL_ARTIFACT_CONFIG_MODEL_NAME in model_config
            ):
                validation_result.telemetry_model_name = f"{AQUA_MODEL_TYPE_CUSTOM}_{model_config[AQUA_MODEL_ARTIFACT_CONFIG_MODEL_NAME]}"
            elif (
                model_config is not None
                and AQUA_MODEL_ARTIFACT_CONFIG_MODEL_TYPE in model_config
            ):
                validation_result.telemetry_model_name = f"{AQUA_MODEL_TYPE_CUSTOM}_{model_config[AQUA_MODEL_ARTIFACT_CONFIG_MODEL_TYPE]}"
            else:
                validation_result.telemetry_model_name = AQUA_MODEL_TYPE_CUSTOM

    @staticmethod
    def _validate_gguf_format(
        import_model_details: ImportModelDetails = None,
        verified_model: DataScienceModel = None,
        gguf_model_files: List[str] = None,
        validation_result: ModelValidationResult = None,
        model_name: str = None,
    ):
        if import_model_details.finetuning_container:
            raise AquaValueError(
                "Fine-tuning is currently not supported with GGUF model format."
            )
        if verified_model:
            try:
                model_file = verified_model.custom_metadata_list.get(
                    AQUA_MODEL_ARTIFACT_FILE
                ).value
            except ValueError as err:
                raise AquaRuntimeError(
                    f"The model {verified_model.display_name} does not contain the custom metadata {AQUA_MODEL_ARTIFACT_FILE}. "
                    f"Please check if the model has the valid metadata."
                ) from err
        else:
            model_file = import_model_details.model_file

        model_files = gguf_model_files
        # todo: have a separate error validation class for different type of error messages.
        if model_file:
            if model_file not in model_files:
                raise AquaRuntimeError(
                    f"The model path {import_model_details.os_path} or the Hugging Face "
                    f"model repository for {model_name} does not contain the file "
                    f"{model_file}. Please check if the path is correct or the model "
                    f"artifacts are available at this location."
                )
            else:
                validation_result.model_file = model_file
        elif len(model_files) == 0:
            raise AquaRuntimeError(
                f"The model path {import_model_details.os_path} or the Hugging Face model "
                f"repository for {model_name} does not contain any GGUF format files. "
                f"Please check if the path is correct or the model artifacts are available "
                f"at this location."
            )
        elif len(model_files) > 1:
            raise AquaRuntimeError(
                f"The model path {import_model_details.os_path} or the Hugging Face model "
                f"repository for {model_name} contains multiple GGUF format files. "
                f"Please specify the file that needs to be deployed using the model_file "
                f"parameter."
            )
        else:
            validation_result.model_file = model_files[0]

        if verified_model:
            validation_result.telemetry_model_name = verified_model.display_name
        elif import_model_details.download_from_hf:
            validation_result.telemetry_model_name = model_name
        else:
            validation_result.telemetry_model_name = AQUA_MODEL_TYPE_CUSTOM

    @staticmethod
    def _download_model_from_hf(
        model_name: str,
        os_path: str,
        local_dir: str = None,
        allow_patterns: List[str] = None,
        ignore_patterns: List[str] = None,
    ) -> str:
        """This helper function downloads the model artifact from Hugging Face to a local folder, then uploads
        to object storage location.

        Parameters
        ----------
        model_name (str): The huggingface model name.
        os_path (str): The OS path where the model files are located.
        local_dir (str): The local temp dir to store the huggingface model.
        allow_patterns (list): Model files matching at least one pattern are downloaded.
            Example: ["*.json"] will download all .json files. ["folder/*"] will download all files under `folder`.
            Patterns are Standard Wildcards (globbing patterns) and rules can be found here: https://docs.python.org/3/library/fnmatch.html
        ignore_patterns (list): Model files matching any of the patterns are not downloaded.
            Example: ["*.json"] will ignore all .json files. ["folder/*"] will ignore all files under `folder`.
            Patterns are Standard Wildcards (globbing patterns) and rules can be found here: https://docs.python.org/3/library/fnmatch.html

        Returns
        -------
        model_artifact_path (str): Location where the model artifacts are downloaded.

        """
        # Download the model from hub
        if not local_dir:
            local_dir = os.path.join(os.path.expanduser("~"), "cached-model")
        local_dir = os.path.join(local_dir, model_name)
        os.makedirs(local_dir, exist_ok=True)
        logger.debug(
            f"Downloading artifacts from Hugging Face to local directory {local_dir}."
        )
        snapshot_download(
            repo_id=model_name,
            local_dir=local_dir,
            allow_patterns=allow_patterns,
            ignore_patterns=ignore_patterns,
        )
        # Upload to object storage and skip .cache/huggingface/ folder
        logger.debug(
            f"Uploading local artifacts from local directory {local_dir} to {os_path}."
        )
        model_artifact_path = upload_folder(
            os_path=os_path,
            local_dir=local_dir,
            model_name=model_name,
            exclude_pattern=f"{HF_METADATA_FOLDER}*",
        )

        return model_artifact_path

    def register(
        self, import_model_details: ImportModelDetails = None, **kwargs
    ) -> AquaModel:
        """Loads the model from object storage and registers as Model in Data Science Model catalog
        The inference container and finetuning container could be of type Service Manged Container(SMC) or custom.
        If it is custom, full container URI is expected. If it of type SMC, only the container family name is expected.

        Args:
            import_model_details (ImportModelDetails): Model details for importing the model.
            kwargs:
                model (str): name of the model or OCID of the service model that has inference and finetuning information
                os_path (str): Object storage destination URI to store the downloaded model. Format: oci://bucket-name@namespace/prefix
                inference_container (str): selects service defaults
                finetuning_container (str): selects service defaults
                allow_patterns (list): Model files matching at least one pattern are downloaded.
                    Example: ["*.json"] will download all .json files. ["folder/*"] will download all files under `folder`.
                    Patterns are Standard Wildcards (globbing patterns) and rules can be found here: https://docs.python.org/3/library/fnmatch.html
                ignore_patterns (list): Model files matching any of the patterns are not downloaded.
                    Example: ["*.json"] will ignore all .json files. ["folder/*"] will ignore all files under `folder`.
                    Patterns are Standard Wildcards (globbing patterns) and rules can be found here: https://docs.python.org/3/library/fnmatch.html

        Returns:
            AquaModel:
                The registered model as a AquaModel object.
        """
        if not import_model_details:
            import_model_details = ImportModelDetails(**kwargs)

        # If OCID of a model is passed, we need to copy the defaults for Tags and metadata from the service model.
        verified_model: Optional[DataScienceModel] = None
        if (
            import_model_details.model.startswith("ocid")
            and "datasciencemodel" in import_model_details.model
        ):
            logger.info(f"Fetching details for model {import_model_details.model}.")
            verified_model = DataScienceModel.from_id(import_model_details.model)
        else:
            # If users passes model name, check if there is model with the same name in the service model catalog. If it is there, then use that model
            model_service_id = self._find_matching_aqua_model(
                import_model_details.model
            )
            if model_service_id:
                logger.info(
                    f"Found service model for {import_model_details.model}: {model_service_id}"
                )
                verified_model = DataScienceModel.from_id(model_service_id)

        # Copy the model name from the service model if `model` is ocid
        model_name = (
            verified_model.display_name
            if verified_model
            else import_model_details.model
        )

        # validate model and artifact
        validation_result = self._validate_model(
            import_model_details=import_model_details,
            model_name=model_name,
            verified_model=verified_model,
        )

        # download model from hugginface if indicates
        if import_model_details.download_from_hf:
            artifact_path = self._download_model_from_hf(
                model_name=model_name,
                os_path=import_model_details.os_path,
                local_dir=import_model_details.local_dir,
                allow_patterns=import_model_details.allow_patterns,
                ignore_patterns=import_model_details.ignore_patterns,
            ).rstrip("/")
        else:
            artifact_path = import_model_details.os_path.rstrip("/")
        # Create Model catalog entry with pass by reference
        ds_model = self._create_model_catalog_entry(
            os_path=artifact_path,
            model_name=model_name,
            inference_container=import_model_details.inference_container,
            finetuning_container=import_model_details.finetuning_container,
            verified_model=verified_model,
            validation_result=validation_result,
            compartment_id=import_model_details.compartment_id,
            project_id=import_model_details.project_id,
            inference_container_uri=import_model_details.inference_container_uri,
            freeform_tags=import_model_details.freeform_tags,
            defined_tags=import_model_details.defined_tags,
        )
        # registered model will always have inference and evaluation container, but
        # fine-tuning container may be not set
        inference_container = ds_model.custom_metadata_list.get(
            ModelCustomMetadataFields.DEPLOYMENT_CONTAINER,
            ModelCustomMetadataItem(key=ModelCustomMetadataFields.DEPLOYMENT_CONTAINER),
        ).value
        inference_container_uri = ds_model.custom_metadata_list.get(
            ModelCustomMetadataFields.DEPLOYMENT_CONTAINER_URI,
            ModelCustomMetadataItem(
                key=ModelCustomMetadataFields.DEPLOYMENT_CONTAINER_URI
            ),
        ).value
        evaluation_container = ds_model.custom_metadata_list.get(
            ModelCustomMetadataFields.EVALUATION_CONTAINER,
            ModelCustomMetadataItem(key=ModelCustomMetadataFields.EVALUATION_CONTAINER),
        ).value
        finetuning_container: str = ds_model.custom_metadata_list.get(
            ModelCustomMetadataFields.FINETUNE_CONTAINER,
            ModelCustomMetadataItem(key=ModelCustomMetadataFields.FINETUNE_CONTAINER),
        ).value

        aqua_model_attributes = dict(
            **self._process_model(ds_model, self.region),
            project_id=ds_model.project_id,
            model_card=str(
                read_file(
                    file_path=f"{artifact_path}/{README}",
                    auth=default_signer(),
                )
            ),
            inference_container=inference_container,
            inference_container_uri=inference_container_uri,
            finetuning_container=finetuning_container,
            evaluation_container=evaluation_container,
            artifact_location=artifact_path,
        )

        self.telemetry.record_event_async(
            category="aqua/model",
            action="register",
            detail=validation_result.telemetry_model_name,
        )

        return AquaModel(**aqua_model_attributes)

    def _if_show(self, model: DataScienceModel) -> bool:
        """Determine if the given model should be return by `list`."""
        if model.freeform_tags is None:
            return False

        TARGET_TAGS = model.freeform_tags.keys()
        return Tags.AQUA_TAG in TARGET_TAGS or Tags.AQUA_TAG.lower() in TARGET_TAGS

    def _load_icon(self, model_name: str) -> str:
        """Loads icon."""

        # TODO: switch to the official logo
        try:
            return create_word_icon(model_name, return_as_datauri=True)
        except Exception as e:
            logger.debug(f"Failed to load icon for the model={model_name}: {str(e)}.")
            return None

    def _rqs(self, compartment_id: str, model_type="FT", **kwargs):
        """Use RQS to fetch models in the user tenancy."""
        if model_type == ModelType.FT:
            filter_tag = Tags.AQUA_FINE_TUNED_MODEL_TAG
        elif model_type == ModelType.BASE:
            filter_tag = Tags.BASE_MODEL_CUSTOM
        else:
            raise AquaValueError(
                f"Model of type {model_type} is unknown. The values should be in {ModelType.values()}"
            )

        condition_tags = f"&& (freeformTags.key = '{Tags.AQUA_TAG}' && freeformTags.key = '{filter_tag}')"
        condition_lifecycle = "&& lifecycleState = 'ACTIVE'"
        query = f"query datasciencemodel resources where (compartmentId = '{compartment_id}' {condition_lifecycle} {condition_tags})"
        logger.info(query)
        logger.info(f"tenant_id={TENANCY_OCID}")
        return OCIResource.search(
            query, type=SEARCH_TYPE.STRUCTURED, tenant_id=TENANCY_OCID, **kwargs
        )

    @staticmethod
    def _build_search_text(tags: dict, description: str = None) -> str:
        """Constructs search_text field in response."""
        description = description or ""
        tags_text = (
            ",".join(str(v) for v in tags.values()) if isinstance(tags, dict) else ""
        )
        separator = " " if description else ""
        return f"{description}{separator}{tags_text}"

    @telemetry(entry_point="plugin=model&action=load_license", name="aqua")
    def load_license(self, model_id: str) -> AquaModelLicense:
        """Loads the license full text for the given model.

        Parameters
        ----------
        model_id: str
            The model id.

        Returns
        -------
        AquaModelLicense:
            The instance of AquaModelLicense.
        """
        oci_model = self.ds_client.get_model(model_id).data
        artifact_path = get_artifact_path(oci_model.custom_metadata_list)
        if not artifact_path:
            raise AquaRuntimeError(
                f"License could not be loaded. Failed to get artifact path from custom metadata for"
                f"the model {model_id}."
            )

        content = str(
            read_file(
                file_path=f"{os.path.dirname(artifact_path)}/{LICENSE_TXT}",
                auth=default_signer(),
            )
        )

        return AquaModelLicense(id=model_id, license=content)

    def _find_matching_aqua_model(self, model_id: str) -> Optional[str]:
        """
        Finds a matching model in AQUA based on the model ID from list of verified models.

        Parameters
        ----------
        model_id (str): Verified model ID to match.

        Returns
        -------
        Optional[str]
            Returns model ocid that matches the model in the service catalog else returns None.
        """
        # Convert the model ID to lowercase once
        model_id_lower = model_id.lower()

        aqua_model_list = self.list()

        for aqua_model_summary in aqua_model_list:
            if aqua_model_summary.name.lower() == model_id_lower:
                logger.info(
                    f"Found matching verified model id {aqua_model_summary.id} for the model {model_id}"
                )
                return aqua_model_summary.id

        return None<|MERGE_RESOLUTION|>--- conflicted
+++ resolved
@@ -1164,19 +1164,11 @@
                         Tags.LICENSE: license_value,
                     }
                     validation_result.tags = hf_tags
-<<<<<<< HEAD
-                except Exception:
-                    logger.debug(
-                        f"Could not process tags from Hugging Face model details for model {model_name}."
-                    )
-                    pass
-=======
                 except Exception as ex:
                     logger.debug(
                         f"An error occurred while getting tag information for model {model_name}. "
                         f"Error: {str(ex)}"
                     )
->>>>>>> 71269a71
 
         validation_result.model_formats = model_formats
 
