--- conflicted
+++ resolved
@@ -36,54 +36,27 @@
 )
 from ads.aqua.ui import AquaUIApp
 from ads.aqua.utils import (
-<<<<<<< HEAD
-    BERT_BASE_MULTILINGUAL_CASED,
-    BERT_SCORE_PATH,
-    CONDA_REGION,
-    CONDA_URI,
-    DEFAULT_BLOCK_STORAGE_SIZE,
-    DEFAULT_MEMORY_IN_GBS,
-    DEFAULT_MODEL_PARAMS_CONFIGS,
-    DEFAULT_OCPUS,
-    MODEL_PARAMETERS,
-    SOURCE_FILE,
-    SUBNET_ID,
-    UNKNOWN,
-    get_artifact_path,
-    is_valid_ocid,
-    load_default_aqua_config,
-    upload_file_to_os,
-=======
     JOB_INFRASTRUCTURE_TYPE_DEFAULT_NETWORKING,
     NB_SESSION_IDENTIFIER,
     UNKNOWN,
     fire_and_forget,
     get_container_image,
     is_valid_ocid,
+    load_default_aqua_config,
     upload_local_to_os,
->>>>>>> 0cfebd84
 )
 from ads.common.auth import default_signer
 from ads.common.object_storage_details import ObjectStorageDetails
 from ads.common.serializer import DataClassSerializable
-<<<<<<< HEAD
-from ads.common.utils import get_console_link, get_files
-from ads.config import (
-    AQUA_MODEL_EVALUATION_CONFIG, 
-    COMPARTMENT_OCID, 
-    PROJECT_OCID
-)
-from ads.jobs.ads_job import Job
-=======
 from ads.common.utils import get_console_link, get_files, get_log_links, upload_to_os
 from ads.config import (
     AQUA_JOB_SUBNET_ID,
+    AQUA_MODEL_EVALUATION_CONFIG,
     COMPARTMENT_OCID,
     CONDA_BUCKET_NS,
     PROJECT_OCID,
 )
 from ads.jobs.ads_job import DataScienceJobRun, Job
->>>>>>> 0cfebd84
 from ads.jobs.builders.infrastructure.dsc_job import DataScienceJob
 from ads.jobs.builders.runtimes.base import Runtime
 from ads.jobs.builders.runtimes.container_runtime import ContainerRuntime
@@ -1241,7 +1214,6 @@
 
         return report
 
-<<<<<<< HEAD
     def load_evaluation_config(
         self,
         target_evaluation_id: str,
@@ -1344,7 +1316,7 @@
             auth=self._auth
         )
         return evaluation_config
-=======
+
     @telemetry(entry_point="plugin=evaluation&action=cancel", name="aqua")
     def cancel(self, eval_id) -> dict:
         """Cancels the job run for the given evaluation id.
@@ -1462,58 +1434,6 @@
                 f"Exception occurred while deleting job: {job.job_id} for evaluation {model.id}. "
                 f"Exception message: {ex}"
             )
-
-    def load_evaluation_config(self, eval_id):
-        # TODO
-        return {
-            "model_params": {
-                "max_tokens": 500,
-                "temperature": 0.7,
-                "top_p": 1.0,
-                "top_k": 50,
-                "presence_penalty": 0.0,
-                "frequency_penalty": 0.0,
-                "stop": [],
-            },
-            "shape": {
-                "VM.Standard.E3.Flex": {
-                    "ocpu": 2,
-                    "memory_in_gbs": 64,
-                    "block_storage_size": 100,
-                },
-                "VM.Standard.E3.Flex": {
-                    "ocpu": 2,
-                    "memory_in_gbs": 64,
-                    "block_storage_size": 100,
-                },
-                "VM.Standard.E4.Flex": {
-                    "ocpu": 2,
-                    "memory_in_gbs": 64,
-                    "block_storage_size": 100,
-                },
-                "VM.Standard3.Flex": {
-                    "ocpu": 2,
-                    "memory_in_gbs": 64,
-                    "block_storage_size": 100,
-                },
-                "VM.Optimized3.Flex": {
-                    "ocpu": 2,
-                    "memory_in_gbs": 64,
-                    "block_storage_size": 100,
-                },
-                "VM.Standard.A1.Flex": {
-                    "ocpu": 2,
-                    "memory_in_gbs": 64,
-                    "block_storage_size": 100,
-                },
-            },
-            "default": {
-                "ocpu": 2,
-                "memory_in_gbs": 64,
-                "block_storage_size": 100,
-            },
-        }
->>>>>>> 0cfebd84
 
     def _get_attribute_from_model_metadata(
         self,
