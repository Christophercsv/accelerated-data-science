#!/usr/bin/env python
# -*- coding: utf-8 -*-
# Copyright (c) 2024 Oracle and/or its affiliates.
# Licensed under the Universal Permissive License v 1.0 as shown at https://oss.oracle.com/licenses/upl/
import asyncio
import base64
import json
import os
import tempfile
from dataclasses import asdict, dataclass, field
from datetime import datetime, timedelta
from enum import Enum
from pathlib import Path
from threading import Lock
from typing import Any, Dict, List, Optional, Union

import oci
from cachetools import TTLCache
from oci.data_science.models import (
    JobRun,
    Metadata,
    UpdateModelDetails,
    UpdateModelProvenanceDetails,
)

from ads.aqua import logger, utils
from ads.aqua.base import AquaApp
from ads.aqua.exception import (
    AquaFileExistsError,
    AquaFileNotFoundError,
    AquaMissingKeyError,
    AquaRuntimeError,
    AquaValueError,
)
from ads.aqua.utils import (
    BERT_BASE_MULTILINGUAL_CASED,
    BERT_SCORE_PATH,
    CONDA_REGION,
    CONDA_URI,
    HF_MODELS,
    JOB_INFRASTRUCTURE_TYPE_DEFAULT_NETWORKING,
    NB_SESSION_IDENTIFIER,
    SOURCE_FILE,
    UNKNOWN,
    is_valid_ocid,
    upload_local_to_os,
    fire_and_forget,
)
from ads.common.auth import AuthType, default_signer
from ads.common.object_storage_details import ObjectStorageDetails
from ads.common.serializer import DataClassSerializable
from ads.common.utils import get_console_link, get_files, upload_to_os
from ads.config import AQUA_JOB_SUBNET_ID, COMPARTMENT_OCID, PROJECT_OCID
from ads.jobs.ads_job import DataScienceJobRun, Job
from ads.jobs.builders.infrastructure.dsc_job import DataScienceJob
from ads.jobs.builders.runtimes.base import Runtime
from ads.jobs.builders.runtimes.container_runtime import ContainerRuntime
from ads.model.datascience_model import DataScienceModel
from ads.model.deployment.model_deployment import ModelDeployment
from ads.model.model_metadata import (
    MetadataTaxonomyKeys,
    ModelCustomMetadata,
    ModelProvenanceMetadata,
    ModelTaxonomyMetadata,
)
from ads.model.model_version_set import ModelVersionSet


class Resource(Enum):
    JOB = "jobs"
    MODEL = "models"
    MODEL_DEPLOYMENT = "modeldeployments"
    MODEL_VERSION_SET = "model-version-sets"


class DataScienceResource(Enum):
    MODEL_DEPLOYMENT = "datasciencemodeldeployment"
    MODEL = "datasciencemodel"


class EvaluationCustomMetadata(Enum):
    EVALUATION_SOURCE = "evaluation_source"
    EVALUATION_JOB_ID = "evaluation_job_id"
    EVALUATION_JOB_RUN_ID = "evaluation_job_run_id"
    EVALUATION_OUTPUT_PATH = "evaluation_output_path"
    EVALUATION_SOURCE_NAME = "evaluation_source_name"


class EvaluationModelTags(Enum):
    AQUA_EVALUATION = "aqua_evaluation"


class EvaluationJobTags(Enum):
    AQUA_EVALUATION = "aqua_evaluation"
    EVALUATION_MODEL_ID = "evaluation_model_id"


class EvaluationUploadStatus(Enum):
    IN_PROGRESS = "IN_PROGRESS"
    COMPLETED = "COMPLETED"


@dataclass(repr=False)
class AquaResourceIdentifier(DataClassSerializable):
    id: str = ""
    name: str = ""
    url: str = ""


@dataclass(repr=False)
class AquaEvalReport(DataClassSerializable):
    evaluation_id: str = ""
    content: str = ""


@dataclass(repr=False)
class ModelParams(DataClassSerializable):
    max_tokens: str = ""
    top_p: str = ""
    top_k: str = ""
    temperature: str = ""
    presence_penalty: Optional[float] = 0.0
    frequency_penalty: Optional[float] = 0.0
    stop: Optional[Union[str, List[str]]] = field(default_factory=list)


@dataclass(repr=False)
class AquaEvalParams(ModelParams, DataClassSerializable):
    shape: str = ""


@dataclass(repr=False)
class AquaEvalMetric(DataClassSerializable):
    key: str
    name: str
    description: str = ""


@dataclass(repr=False)
class AquaEvalMetricSummary(DataClassSerializable):
    metric: str = ""
    score: str = ""
    grade: str = ""


@dataclass(repr=False)
class AquaEvalMetrics(DataClassSerializable):
    id: str
    report: str
    metric_results: List[AquaEvalMetric] = field(default_factory=list)
    metric_summary_result: List[AquaEvalMetricSummary] = field(default_factory=list)


@dataclass(repr=False)
class AquaEvaluationCommands(DataClassSerializable):
    evaluation_id: str
    evaluation_target_id: str
    input_data: dict
    metrics: list
    output_dir: str
    params: dict


@dataclass(repr=False)
class AquaEvaluationSummary(DataClassSerializable):
    """Represents a summary of Aqua evalution."""

    id: str
    name: str
    console_url: str
    lifecycle_state: str
    lifecycle_details: str
    time_created: str
    tags: dict
    experiment: AquaResourceIdentifier = field(default_factory=AquaResourceIdentifier)
    source: AquaResourceIdentifier = field(default_factory=AquaResourceIdentifier)
    job: AquaResourceIdentifier = field(default_factory=AquaResourceIdentifier)
    parameters: AquaEvalParams = field(default_factory=AquaEvalParams)


@dataclass(repr=False)
class AquaEvaluationDetail(AquaEvaluationSummary, DataClassSerializable):
    """Represents a details of Aqua evalution."""

    log_group: AquaResourceIdentifier = field(default_factory=AquaResourceIdentifier)
    log: AquaResourceIdentifier = field(default_factory=AquaResourceIdentifier)
    introspection: dict = field(default_factory=dict)


class RqsAdditionalDetails:
    METADATA = "metadata"
    CREATED_BY = "createdBy"
    DESCRIPTION = "description"
    MODEL_VERSION_SET_ID = "modelVersionSetId"
    MODEL_VERSION_SET_NAME = "modelVersionSetName"
    PROJECT_ID = "projectId"
    VERSION_LABEL = "versionLabel"


class EvaluationConfig:
    PARAMS = "model_params"


@dataclass(repr=False)
class CreateAquaEvaluationDetails(DataClassSerializable):
    """Dataclass to create aqua model evaluation.

    Fields
    ------
    evaluation_source_id: str
        The evaluation source id. Must be either model or model deployment ocid.
    evaluation_name: str
        The name for evaluation.
    dataset_path: str
        The dataset path for the evaluation. Could be either a local path from notebook session
        or an object storage path.
    report_path: str
        The report path for the evaluation. Must be an object storage path.
    model_parameters: dict
        The parameters for the evaluation.
    shape_name: str
        The shape name for the evaluation job infrastructure.
    memory_in_gbs: float
        The memory in gbs for the shape selected.
    ocpus: float
        The ocpu count for the shape selected.
    block_storage_size: int
        The storage for the evaluation job infrastructure.
    compartment_id: (str, optional). Defaults to `None`.
        The compartment id for the evaluation.
    project_id: (str, optional). Defaults to `None`.
        The project id for the evaluation.
    evaluation_description: (str, optional). Defaults to `None`.
        The description for evaluation
    experiment_id: (str, optional). Defaults to `None`.
        The evaluation model version set id. If provided,
        evaluation model will be associated with it.
    experiment_name: (str, optional). Defaults to `None`.
        The evaluation model version set name. If provided,
        the model version set with the same name will be used if exists,
        otherwise a new model version set will be created with the name.
    experiment_description: (str, optional). Defaults to `None`.
        The description for the evaluation model version set.
    log_group_id: (str, optional). Defaults to `None`.
        The log group id for the evaluation job infrastructure.
    log_id: (str, optional). Defaults to `None`.
        The log id for the evaluation job infrastructure.
    metrics: (list, optional). Defaults to `None`.
        The metrics for the evaluation.
    """

    evaluation_source_id: str
    evaluation_name: str
    dataset_path: str
    report_path: str
    model_parameters: dict
    shape_name: str
    block_storage_size: int
    compartment_id: Optional[str] = None
    project_id: Optional[str] = None
    evaluation_description: Optional[str] = None
    experiment_id: Optional[str] = None
    experiment_name: Optional[str] = None
    experiment_description: Optional[str] = None
    memory_in_gbs: Optional[float] = None
    ocpus: Optional[float] = None
    log_group_id: Optional[str] = None
    log_id: Optional[str] = None
    metrics: Optional[List] = None


class AquaEvaluationApp(AquaApp):
    """Provides a suite of APIs to interact with Aqua evaluations within the
    Oracle Cloud Infrastructure Data Science service, serving as an interface
    for managing model evalutions.


    Methods
    -------
    create(evaluation_source_id, evaluation_name, ...) -> AquaEvaluationSummary:
        Creates Aqua evaluation for resource.
    get(model_id: str) -> AquaEvaluationSummary:
        Retrieves details of an Aqua evaluation by its unique identifier.
    list(compartment_id: str = None, project_id: str = None, **kwargs) -> List[AquaEvaluationSummary]:
        Lists all Aqua evaluation within a specified compartment and/or project.

    Note:
        This class is designed to work within the Oracle Cloud Infrastructure
        and requires proper configuration and authentication set up to interact
        with OCI services.
    """

    _report_cache = TTLCache(maxsize=10, ttl=timedelta(hours=5), timer=datetime.now)
    _metrics_cache = TTLCache(maxsize=10, ttl=timedelta(hours=5), timer=datetime.now)
    _cache_lock = Lock()

    def create(
        self,
        create_aqua_evaluation_details: CreateAquaEvaluationDetails,
        **kwargs,
    ) -> "AquaEvaluationSummary":
        """Creates Aqua evaluation for resource.

        Parameters
        ----------
        create_aqua_evaluation_details: CreateAquaEvaluationDetails
            The CreateAquaEvaluationDetails data class which contains all
            required and optional fields to create the aqua evaluation.
        kwargs:
            The kwargs for the evaluation.

        Returns
        -------
        AquaEvaluationSummary:
            The instance of AquaEvaluationSummary.
        """
        if not is_valid_ocid(create_aqua_evaluation_details.evaluation_source_id):
            raise AquaValueError(
                f"Invalid evaluation source {create_aqua_evaluation_details.evaluation_source_id}. "
                "Specify either a model or model deployment id."
            )

        evaluation_source = None
        if (
            DataScienceResource.MODEL_DEPLOYMENT.value
            in create_aqua_evaluation_details.evaluation_source_id
        ):
            evaluation_source = ModelDeployment.from_id(
                create_aqua_evaluation_details.evaluation_source_id
            )
        elif (
            DataScienceResource.MODEL.value
            in create_aqua_evaluation_details.evaluation_source_id
        ):
            evaluation_source = DataScienceModel.from_id(
                create_aqua_evaluation_details.evaluation_source_id
            )
        else:
            raise AquaValueError(
                f"Invalid evaluation source {create_aqua_evaluation_details.evaluation_source_id}. "
                "Specify either a model or model deployment id."
            )

        if not ObjectStorageDetails.is_oci_path(
            create_aqua_evaluation_details.report_path
        ):
            raise AquaValueError(
                "Evaluation report path must be an object storage path."
            )

        evaluation_dataset_path = create_aqua_evaluation_details.dataset_path
        if not ObjectStorageDetails.is_oci_path(evaluation_dataset_path):
            # format: oci://<bucket>@<namespace>/<prefix>/<dataset_file_name>
            dataset_file = os.path.basename(evaluation_dataset_path)
            dst_uri = f"{create_aqua_evaluation_details.report_path.rstrip('/')}/{dataset_file}"
            try:
                upload_local_to_os(
                    src_uri=evaluation_dataset_path,
                    dst_uri=dst_uri,
                    auth=default_signer(),
                    force_overwrite=False,
                )
            except FileExistsError:
                raise AquaFileExistsError(
                    f"Dataset {dataset_file} already exists in {create_aqua_evaluation_details.report_path}. "
                    "Please use a new dataset file name or report path."
                )
            logger.debug(
                f"Uploaded local file {evaluation_dataset_path} to object storage {dst_uri}."
            )
            evaluation_dataset_path = dst_uri

        evaluation_model_parameters = None
        try:
            evaluation_model_parameters = AquaEvalParams(
                shape=create_aqua_evaluation_details.shape_name,
                **create_aqua_evaluation_details.model_parameters,
            )
        except:
            raise AquaValueError(
                "Invalid model parameters. Model parameters should "
                f"be a dictionary with keys: {', '.join(list(ModelParams.__annotations__.keys()))}."
            )

        target_compartment = (
            create_aqua_evaluation_details.compartment_id or COMPARTMENT_OCID
        )
        target_project = create_aqua_evaluation_details.project_id or PROJECT_OCID

        experiment_model_version_set_id = create_aqua_evaluation_details.experiment_id
        experiment_model_version_set_name = (
            create_aqua_evaluation_details.experiment_name
        )

        if (
            not experiment_model_version_set_id
            and not experiment_model_version_set_name
        ):
            raise AquaValueError(
                "Either experiment id or experiment name must be provided."
            )

        if not experiment_model_version_set_id:
            try:
                model_version_set = ModelVersionSet.from_name(
                    name=experiment_model_version_set_name,
                    compartment_id=target_compartment,
                )
            except:
                logger.debug(
                    f"Model version set {experiment_model_version_set_name} doesn't exist. "
                    "Creating new model version set."
                )
                model_version_set = (
                    ModelVersionSet()
                    .with_compartment_id(target_compartment)
                    .with_project_id(target_project)
                    .with_name(experiment_model_version_set_name)
                    .with_description(
                        create_aqua_evaluation_details.experiment_description
                    )
                    # TODO: decide what parameters will be needed
                    .create(**kwargs)
                )
                logger.debug(
                    f"Successfully created model version set {experiment_model_version_set_name} with id {model_version_set.id}."
                )
            experiment_model_version_set_id = model_version_set.id
        else:
            model_version_set = ModelVersionSet.from_id(experiment_model_version_set_id)
            experiment_model_version_set_name = model_version_set.name

        evaluation_model_custom_metadata = ModelCustomMetadata()
        evaluation_model_custom_metadata.add(
            key=EvaluationCustomMetadata.EVALUATION_SOURCE.value,
            value=create_aqua_evaluation_details.evaluation_source_id,
        )
        evaluation_model_custom_metadata.add(
            key=EvaluationCustomMetadata.EVALUATION_OUTPUT_PATH.value,
            value=create_aqua_evaluation_details.report_path,
        )
        evaluation_model_custom_metadata.add(
            key=EvaluationCustomMetadata.EVALUATION_SOURCE_NAME.value,
            value=evaluation_source.display_name,
        )

        evaluation_model_taxonomy_metadata = ModelTaxonomyMetadata()
        evaluation_model_taxonomy_metadata[
            MetadataTaxonomyKeys.HYPERPARAMETERS
        ].value = {
            "model_params": {
                key: value for key, value in asdict(evaluation_model_parameters).items()
            }
        }

        evaluation_model = (
            DataScienceModel()
            .with_compartment_id(target_compartment)
            .with_project_id(target_project)
            .with_display_name(create_aqua_evaluation_details.evaluation_name)
            .with_description(create_aqua_evaluation_details.evaluation_description)
            .with_model_version_set_id(experiment_model_version_set_id)
            .with_custom_metadata_list(evaluation_model_custom_metadata)
            .with_defined_metadata_list(evaluation_model_taxonomy_metadata)
            .with_provenance_metadata(ModelProvenanceMetadata(training_id=UNKNOWN))
            # TODO: decide what parameters will be needed
            .create(
                remove_existing_artifact=False,  # TODO: added here for the puopose of demo and will revisit later
                **kwargs,
            )
        )
        logger.debug(
            f"Successfully created evaluation model {evaluation_model.id} for {create_aqua_evaluation_details.evaluation_source_id}."
        )

        # TODO: validate metrics if it's provided

        evaluation_job_freeform_tags = {
            EvaluationJobTags.AQUA_EVALUATION.value: EvaluationJobTags.AQUA_EVALUATION.value,
            EvaluationJobTags.EVALUATION_MODEL_ID.value: evaluation_model.id,
        }

        evaluation_job = Job(name=evaluation_model.display_name).with_infrastructure(
            DataScienceJob()
            .with_log_group_id(create_aqua_evaluation_details.log_group_id)
            .with_log_id(create_aqua_evaluation_details.log_id)
            .with_compartment_id(target_compartment)
            .with_project_id(target_project)
            .with_shape_name(create_aqua_evaluation_details.shape_name)
            .with_block_storage_size(create_aqua_evaluation_details.block_storage_size)
            .with_freeform_tag(**evaluation_job_freeform_tags)
        )
        if (
            create_aqua_evaluation_details.memory_in_gbs
            and create_aqua_evaluation_details.ocpus
        ):
            evaluation_job.infrastructure.with_shape_config_details(
                memory_in_gbs=create_aqua_evaluation_details.memory_in_gbs,
                ocpus=create_aqua_evaluation_details.ocpus,
            )
<<<<<<< HEAD
        if AQUA_JOB_SUBNET_ID:
            evaluation_job.infrastructure.with_subnet_id(AQUA_JOB_SUBNET_ID)
        else:
            if NB_SESSION_IDENTIFIER in os.environ:
                # apply default subnet id for job by setting ME_STANDALONE
                # so as to avoid using the notebook session's networking when running on it
                # https://accelerated-data-science.readthedocs.io/en/latest/user_guide/jobs/infra_and_runtime.html#networking
                evaluation_job.infrastructure.with_job_infrastructure_type(
                    JOB_INFRASTRUCTURE_TYPE_DEFAULT_NETWORKING
=======
            if (
                create_aqua_evaluation_details.memory_in_gbs
                and create_aqua_evaluation_details.ocpus
            ):
                evaluation_job.infrastructure.with_shape_config_details(
                    memory_in_gbs=create_aqua_evaluation_details.memory_in_gbs,
                    ocpus=create_aqua_evaluation_details.ocpus,
                )
            if AQUA_JOB_SUBNET_ID:
                evaluation_job.infrastructure.with_subnet_id(AQUA_JOB_SUBNET_ID)
            else:
                if NB_SESSION_IDENTIFIER in os.environ:
                    # apply default subnet id for job by setting ME_STANDALONE
                    # so as to avoid using the notebook session's networking when running on it
                    # https://accelerated-data-science.readthedocs.io/en/latest/user_guide/jobs/infra_and_runtime.html#networking
                    evaluation_job.infrastructure.with_job_infrastructure_type(
                        JOB_INFRASTRUCTURE_TYPE_DEFAULT_NETWORKING
                    )
            evaluation_job.with_runtime(
                self._build_evaluation_runtime(
                    evaluation_id=evaluation_model.id,
                    evaluation_source_id=(
                        create_aqua_evaluation_details.evaluation_source_id
                    ),
                    dataset_path=evaluation_dataset_path,
                    report_path=create_aqua_evaluation_details.report_path,
                    model_parameters=create_aqua_evaluation_details.model_parameters,
                    metrics=create_aqua_evaluation_details.metrics,
                    source_folder=temp_directory,
>>>>>>> 8f78a673
                )
        evaluation_job.with_runtime(
            self._build_evaluation_runtime(
                evaluation_id=evaluation_model.id,
                evaluation_source_id=(
                    create_aqua_evaluation_details.evaluation_source_id
                ),
                dataset_path=evaluation_dataset_path,
                report_path=create_aqua_evaluation_details.report_path,
                model_parameters=create_aqua_evaluation_details.model_parameters,
                metrics=create_aqua_evaluation_details.metrics,
            )
        ).create(
            **kwargs
        )  ## TODO: decide what parameters will be needed
        logger.debug(
            f"Successfully created evaluation job {evaluation_job.id} for {create_aqua_evaluation_details.evaluation_source_id}."
        )

        evaluation_job_run = evaluation_job.run(
            name=evaluation_model.display_name,
            freeform_tags=evaluation_job_freeform_tags,
            wait=False,
        )
        logger.debug(
            f"Successfully created evaluation job run {evaluation_job_run.id} for {create_aqua_evaluation_details.evaluation_source_id}."
        )

        evaluation_model_custom_metadata.add(
            key=EvaluationCustomMetadata.EVALUATION_JOB_ID.value,
            value=evaluation_job.id,
        )
        evaluation_model_custom_metadata.add(
            key=EvaluationCustomMetadata.EVALUATION_JOB_RUN_ID.value,
            value=evaluation_job_run.id,
        )
        updated_custom_metadata_list = [
            Metadata(**metadata)
            for metadata in evaluation_model_custom_metadata.to_dict()["data"]
        ]

        self.ds_client.update_model(
            model_id=evaluation_model.id,
            update_model_details=UpdateModelDetails(
                custom_metadata_list=updated_custom_metadata_list,
                freeform_tags={
                    EvaluationModelTags.AQUA_EVALUATION.value: EvaluationModelTags.AQUA_EVALUATION.value,
                },
            ),
        )

        self.ds_client.update_model_provenance(
            model_id=evaluation_model.id,
            update_model_provenance_details=UpdateModelProvenanceDetails(
                training_id=evaluation_job_run.id
            ),
        )

        return AquaEvaluationSummary(
            id=evaluation_model.id,
            name=evaluation_model.display_name,
            console_url=get_console_link(
                resource=Resource.MODEL.value,
                ocid=evaluation_model.id,
                region=self.region,
            ),
            time_created=str(evaluation_model.dsc_model.time_created),
            lifecycle_state=evaluation_job_run.lifecycle_state or UNKNOWN,
            lifecycle_details=evaluation_job_run.lifecycle_details or UNKNOWN,
            experiment=AquaResourceIdentifier(
                id=experiment_model_version_set_id,
                name=experiment_model_version_set_name,
                url=get_console_link(
                    resource=Resource.MODEL_VERSION_SET.value,
                    ocid=experiment_model_version_set_id,
                    region=self.region,
                ),
            ),
            source=AquaResourceIdentifier(
                id=create_aqua_evaluation_details.evaluation_source_id,
                name=evaluation_source.display_name,
                url=get_console_link(
                    resource=(
                        Resource.MODEL_DEPLOYMENT.value
                        if DataScienceResource.MODEL_DEPLOYMENT.value
                        in create_aqua_evaluation_details.evaluation_source_id
                        else Resource.MODEL.value
                    ),
                    ocid=create_aqua_evaluation_details.evaluation_source_id,
                    region=self.region,
                ),
            ),
            job=AquaResourceIdentifier(
                id=evaluation_job.id,
                name=evaluation_job.name,
                url=get_console_link(
                    resource=Resource.JOB.value,
                    ocid=evaluation_job.id,
                    region=self.region,
                ),
            ),
            tags=dict(
                aqua_evaluation=EvaluationModelTags.AQUA_EVALUATION.value,
                evaluation_job_id=evaluation_job.id,
                evaluation_source=create_aqua_evaluation_details.evaluation_source_id,
                evaluation_experiment_id=experiment_model_version_set_id,
            ),
            parameters=AquaEvalParams(),
        )

    def _build_evaluation_runtime(
        self,
        evaluation_id: str,
        evaluation_source_id: str,
        dataset_path: str,
        report_path: str,
        model_parameters: dict,
        metrics: List = None,
    ) -> Runtime:
        """Builds evaluation runtime for Job."""
        # TODO the image name needs to be extracted from the mapping index.json file.
        runtime = (
            ContainerRuntime()
            .with_image("iad.ocir.io/ociodscdev/odsc-llm-evaluate:0.0.2.9")
            .with_environment_variable(
                **{
                    "AIP_SMC_EVALUATION_ARGUMENTS": json.dumps(
                        asdict(
                            self._build_launch_cmd(
                                evaluation_id=evaluation_id,
                                evaluation_source_id=evaluation_source_id,
                                dataset_path=dataset_path,
                                report_path=report_path,
                                model_parameters=model_parameters,
                                metrics=metrics,
                            )
                        )
                    ),
                }
            )
        )

        return runtime

    def _build_launch_cmd(
        self,
        evaluation_id: str,
        evaluation_source_id: str,
        dataset_path: str,
        report_path: str,
        model_parameters: dict,
        metrics: List = None,
    ):
        return AquaEvaluationCommands(
            evaluation_id=evaluation_id,
            evaluation_target_id=evaluation_source_id,
            input_data={
                "columns": {
                    "prompt": "prompt",
                    "completion": "completion",
                    "category": "category",
                },
                "format": Path(dataset_path).suffix,
                "url": dataset_path,
            },
            metrics=metrics,
            output_dir=report_path,
            params=model_parameters,
        )

    def get(self, eval_id) -> AquaEvaluationDetail:
        """Gets the information of an Aqua evalution.

        Parameters
        ----------
        eval_id: str
            The model OCID.

        Returns
        -------
        AquaEvaluationDetail:
            The instance of AquaEvaluationDetail.
        """
        logger.info(f"Fetching evaluation: {eval_id} details ...")

        resource = utils.query_resource(eval_id)
        model_provenance = self.ds_client.get_model_provenance(eval_id).data

        if not resource:
            raise AquaRuntimeError(
                f"Failed to retrieve evalution {eval_id}."
                "Please check if the OCID is correct."
            )
        jobrun_id = model_provenance.training_id
        job_run_details = self._fetch_jobrun(
            resource, use_rqs=False, jobrun_id=jobrun_id
        )

        try:
            log_id = job_run_details.log_details.log_id
        except Exception as e:
            logger.debug(f"Failed to get associated log. {str(e)}")
            log_id = ""

        try:
            loggroup_id = job_run_details.log_details.log_group_id
        except Exception as e:
            logger.debug(f"Failed to get associated loggroup. {str(e)}")
            loggroup_id = ""

        loggroup_url = (
            f"https://cloud.oracle.com/logging/log-groups/{loggroup_id}?region={self.region}"
            if loggroup_id
            else ""
        )
        log_url = (
            f"https://cloud.oracle.com/logging/log-groups/{loggroup_id}/logs/{log_id}?region={self.region}"
            if (loggroup_id and log_id)
            else ""
        )
        log_name = None
        loggroup_name = None

        if log_id:
            try:
                log = utils.query_resource(log_id, return_all=False)
                log_name = log.display_name if log else ""
            except:
                pass

        if loggroup_id:
            try:
                loggroup = utils.query_resource(loggroup_id, return_all=False)
                loggroup_name = loggroup.display_name if loggroup else ""
            except:
                pass

        try:
            introspection = json.loads(
                self._get_attribute_from_model_metadata(resource, "ArtifactTestResults")
            )
        except:
            introspection = {}

        summary = AquaEvaluationDetail(
            **self._process(resource),
            **self._get_status(model=resource, jobrun=job_run_details),
            job=self._build_job_identifier(
                job_run_details=job_run_details,
            ),
            log_group=AquaResourceIdentifier(loggroup_id, loggroup_name, loggroup_url),
            log=AquaResourceIdentifier(log_id, log_name, log_url),
            introspection=introspection,
        )
        summary.parameters.shape = (
            job_run_details.job_infrastructure_configuration_details.shape_name
        )
        return summary

    def list(
        self, compartment_id: str = None, project_id: str = None, **kwargs
    ) -> List[AquaEvaluationSummary]:
        """List Aqua evaluations in a given compartment and under certain project.

        Parameters
        ----------
        compartment_id: (str, optional). Defaults to `None`.
            The compartment OCID.
        project_id: (str, optional). Defaults to `None`.
            The project OCID.
        kwargs
            Additional keyword arguments.

        Returns
        -------
        List[AquaEvaluationSummary]:
            The list of the `ads.aqua.evalution.AquaEvaluationSummary`.
        """
        logger.info(f"Fetching evaluations from compartment {compartment_id}.")
        models = utils.query_resources(
            compartment_id=compartment_id,
            resource_type="datasciencemodel",
            tag_list=[EvaluationModelTags.AQUA_EVALUATION.value],
        )
        logger.info(f"Fetched {len(models)} evaluations.")

        # TODO: add filter based on project_id if needed.

        mapping = self._prefetch_resources(compartment_id)

        # TODO: check if caching for service model list can be used
        evaluations = []
        for model in models:
            job_run = self._get_jobrun(model, mapping)

            evaluations.append(
                AquaEvaluationSummary(
                    **self._process(model),
                    **self._get_status(
                        model=model,
                        jobrun=job_run,
                    ),
                    job=self._build_job_identifier(
                        job_run_details=job_run,
                    ),
                )
            )
        return evaluations

    def _if_eval_artifact_exist(
        self, model: oci.resource_search.models.ResourceSummary
    ) -> bool:
        """Checks if the evaluation artifact exists."""
        try:
            response = self.ds_client.head_model_artifact(model_id=model.identifier)
            return True if response.status == 200 else False
        except oci.exceptions.ServiceError as ex:
            if ex.status == 404:
                logger.info("Evaluation artifact not found.")
                return False

    def get_status(self, eval_id: str) -> dict:
        """Gets evaluation's current status.

        Parameters
        ----------
        eval_id: str
            The evaluation ocid.

        Returns
        -------
        dict
        """
        eval = utils.query_resource(eval_id)

        # TODO: add job_run_id as input param to skip the query below
        model_provenance = self.ds_client.get_model_provenance(eval_id).data

        if not eval:
            raise AquaRuntimeError(
                f"Failed to retrieve evalution {eval_id}."
                "Please check if the OCID is correct."
            )
        jobrun_id = model_provenance.training_id
        job_run_details = self._fetch_jobrun(eval, use_rqs=False, jobrun_id=jobrun_id)

        try:
            log_id = job_run_details.log_details.log_id
        except Exception as e:
            logger.debug(f"Failed to get associated log. {str(e)}")
            log_id = ""

        try:
            loggroup_id = job_run_details.log_details.log_group_id
        except Exception as e:
            logger.debug(f"Failed to get associated log. {str(e)}")
            loggroup_id = ""

        loggroup_url = (
            f"https://cloud.oracle.com/logging/log-groups/{loggroup_id}?region={self.region}"
            if loggroup_id
            else ""
        )
        log_url = (
            f"https://cloud.oracle.com/logging/log-groups/{loggroup_id}/logs/{log_id}?region={self.region}"
            if (loggroup_id and log_id)
            else ""
        )

        return dict(
            id=eval_id,
            **self._get_status(
                model=eval,
                jobrun=job_run_details,
            ),
            log_id=log_id,
            log_url=log_url,
            loggroup_id=loggroup_id,
            loggroup_url=loggroup_url,
        )

    def get_supported_metrics(self) -> dict:
        """Gets a list of supported metrics for evaluation."""
        # TODO: implemente it when starting to support more metrics.
        return [
            {
                "use_case": ["text_generation"],
                "key": "bertscore",
                "name": "BERT Score",
                "description": "BERT Score is a metric for evaluating the quality of text generation models, such as machine translation or summarization. It utilizes pre-trained BERT contextual embeddings for both the generated and reference texts, and then calculates the cosine similarity between these embeddings.",
                "args": {},
            },
        ]

    def load_metrics(self, eval_id: str) -> AquaEvalMetrics:
        """Loads evalution metrics markdown from artifacts.

        Parameters
        ----------
        eval_id: str
            The evaluation ocid.

        Returns
        -------
        AquaEvalMetrics:
            An instancec of AquaEvalMetrics.
        """
        if eval_id in self._metrics_cache.keys():
            logger.info(f"Returning metrics from cache.")
            eval_metrics = self._metrics_cache.get(eval_id)
            if len(eval_metrics.report) > 0:
                return eval_metrics

        with tempfile.TemporaryDirectory() as temp_dir:
            logger.info(f"Downloading evaluation artifact: {eval_id}.")
            DataScienceModel.from_id(eval_id).download_artifact(
                temp_dir,
                auth=self._auth,
            )

            files_in_artifact = get_files(temp_dir)
            report_content = self._read_from_artifact(
                temp_dir, files_in_artifact, utils.EVALUATION_REPORT_MD
            )
            try:
                report = json.loads(
                    self._read_from_artifact(
                        temp_dir, files_in_artifact, utils.EVALUATION_REPORT_JSON
                    )
                )
            except Exception as e:
                logger.debug(
                    "Failed to load `report.json` from evaluation artifact" f"{str(e)}"
                )
                report = {}

        # TODO: after finalizing the format of report.json, move the constant to class
        eval_metrics = AquaEvalMetrics(
            id=eval_id,
            report=base64.b64encode(report_content).decode(),
            metric_results=[
                AquaEvalMetric(
                    key=metric_key,
                    name=metadata.get("name", utils.UNKNOWN),
                    description=metadata.get("description", utils.UNKNOWN),
                )
                for metric_key, metadata in report.get("metric_results", {}).items()
            ],
            metric_summary_result=[
                AquaEvalMetricSummary(**m)
                for m in report.get("metric_summary_result", [{}])
            ],
        )

        if report_content:
            self._metrics_cache.__setitem__(key=eval_id, value=eval_metrics)

        return eval_metrics

    def _read_from_artifact(self, artifact_dir, files, target):
        """Reads target file from artifacts.

        Parameters
        ----------
        artifact_dir: str
            Path of the artifact.
        files: list
            List of files name in artifacts.
        target: str
            Target file name.

        Return
        ------
        bytes
        """
        content = None
        for f in files:
            if os.path.basename(f) == target:
                logger.info(f"Reading {f}...")
                with open(os.path.join(artifact_dir, f), "rb") as f:
                    content = f.read()
                break

        if not content:
            raise AquaFileNotFoundError(
                "Related Resource Not Authorized Or Not Found:"
                f"Missing `{target}` in evaluation artifact."
            )
        return content

    def download_report(self, eval_id) -> AquaEvalReport:
        """Downloads HTML report from model artifact.

        Parameters
        ----------
        eval_id: str
            The evaluation ocid.

        Returns
        -------
        AquaEvalReport:
            An instance of AquaEvalReport.

        Raises
        ------
        AquaFileNotFoundError:
            When missing `report.html` in evaluation artifact.
        """
        if eval_id in self._report_cache.keys():
            logger.info(f"Returning report from cache.")
            report = self._report_cache.get(eval_id)
            if report.content:
                return report

        with tempfile.TemporaryDirectory() as temp_dir:
            DataScienceModel.from_id(eval_id).download_artifact(
                temp_dir,
                auth=self._auth,
            )
            content = self._read_from_artifact(
                temp_dir, get_files(temp_dir), utils.EVALUATION_REPORT
            )

        report = AquaEvalReport(
            evaluation_id=eval_id, content=base64.b64encode(content).decode()
        )

        self._report_cache.__setitem__(key=eval_id, value=report)

        return report

    def cancel(self, eval_id) -> dict:
        """Cancels the job run for the given evaluation id.
        Parameters
        ----------
        eval_id: str
            The evaluation ocid.

        Returns
        -------
            dict containing id, status and time_accepted

        Raises
        ------
        AquaRuntimeError:
            if a model doesn't exist for the given eval_id
        AquaMissingKeyError:
            if training_id is missing the job run id
        """
        model = DataScienceModel.from_id(eval_id)
        if not model:
            raise AquaRuntimeError(
                f"Failed to get evaluation details for model {eval_id}"
            )
        job_run_id = model.provenance_metadata.training_id
        if not job_run_id:
            raise AquaMissingKeyError(
                "Model provenance is missing job run training_id key"
            )

        status = dict(id=eval_id, status=UNKNOWN, time_accepted="")
        run = DataScienceJobRun.from_ocid(job_run_id)
        if run.lifecycle_state in [
            DataScienceJobRun.LIFECYCLE_STATE_ACCEPTED,
            DataScienceJobRun.LIFECYCLE_STATE_IN_PROGRESS,
            DataScienceJobRun.LIFECYCLE_STATE_NEEDS_ATTENTION,
        ]:
            self._cancel_job_run(run, model)
            status = dict(
                id=eval_id,
                lifecycle_state="CANCELING",
                time_accepted=datetime.now().strftime("%Y-%m-%d %H:%M:%S.%f%z"),
            )
        return status

    @staticmethod
    @fire_and_forget
    def _cancel_job_run(run, model):
        try:
            run.cancel()
            logger.info(f"Canceling Job Run: {run.id} for evaluation {model.id}")
        except oci.exceptions.ServiceError as ex:
            logger.error(
                f"Exception occurred while canceling job run: {run.id} for evaluation {model.id}. "
                f"Exception message: {ex}"
            )

    def delete(self, eval_id):
        """Deletes the job and the associated model for the given evaluation id.
        Parameters
        ----------
        eval_id: str
            The evaluation ocid.

        Returns
        -------
            dict containing id, status and time_accepted

        Raises
        ------
        AquaRuntimeError:
            if a model doesn't exist for the given eval_id
        AquaMissingKeyError:
            if training_id is missing the job run id
        """

        model = DataScienceModel.from_id(eval_id)
        if not model:
            raise AquaRuntimeError(
                f"Failed to get evaluation details for model {eval_id}"
            )

        try:
            job_id = model.custom_metadata_list.get(
                EvaluationCustomMetadata.EVALUATION_JOB_ID.value
            ).value
        except ValueError:
            raise AquaMissingKeyError(
                f"Custom metadata is missing {EvaluationCustomMetadata.EVALUATION_JOB_ID.value} key"
            )

        job = DataScienceJob.from_id(job_id)

        self._delete_job_and_model(job, model)

        status = dict(
            id=eval_id,
            lifecycle_state="DELETING",
            time_accepted=datetime.now().strftime("%Y-%m-%d %H:%M:%S.%f%z"),
        )
        return status

    @staticmethod
    @fire_and_forget
    def _delete_job_and_model(job, model):
        try:
            job.dsc_job.delete(force_delete=True)
            logger.info(f"Deleting Job: {job.job_id} for evaluation {model.id}")

            model.delete()
            logger.info(f"Deleting evaluation: {model.id}")
        except oci.exceptions.ServiceError as ex:
            logger.error(
                f"Exception occurred while deleting job: {job.job_id} for evaluation {model.id}. "
                f"Exception message: {ex}"
            )

    def load_evaluation_config(self, eval_id):
        # TODO
        return {
            "model_params": {
                "max_tokens": 500,
                "temperature": 0.7,
                "top_p": 1.0,
                "top_k": 50,
                "presence_penalty": 0.0,
                "frequency_penalty": 0.0,
                "stop": [],
            },
            "shape": {
                "VM.Standard.E3.Flex": {
                    "ocpu": 2,
                    "memory_in_gbs": 64,
                    "block_storage_size": 100,
                },
                "VM.Standard.E3.Flex": {
                    "ocpu": 2,
                    "memory_in_gbs": 64,
                    "block_storage_size": 100,
                },
                "VM.Standard.E4.Flex": {
                    "ocpu": 2,
                    "memory_in_gbs": 64,
                    "block_storage_size": 100,
                },
                "VM.Standard3.Flex": {
                    "ocpu": 2,
                    "memory_in_gbs": 64,
                    "block_storage_size": 100,
                },
                "VM.Optimized3.Flex": {
                    "ocpu": 2,
                    "memory_in_gbs": 64,
                    "block_storage_size": 100,
                },
                "VM.Standard.A1.Flex": {
                    "ocpu": 2,
                    "memory_in_gbs": 64,
                    "block_storage_size": 100,
                },
            },
            "default": {
                "ocpu": 2,
                "memory_in_gbs": 64,
                "block_storage_size": 100,
            },
        }

    def _get_attribute_from_model_metadata(
        self,
        model: oci.resource_search.models.ResourceSummary,
        target_attribute: str,
    ) -> str:
        try:
            return self._extract_metadata(
                model.additional_details.get(RqsAdditionalDetails.METADATA),
                target_attribute,
            )
        except:
            logger.debug(
                f"Missing `{target_attribute}` in custom metadata of the evaluation."
                f"Evaluation id: {model.identifier} "
            )
            return ""

    def _extract_metadata(self, metadata_list: List[Dict], key: str) -> Any:
        for metadata in metadata_list:
            if metadata.get("key") == key:
                return metadata.get("value")
        raise AquaMissingKeyError(
            f"Missing `{key}` in custom metadata of the evaluation."
        )

    def _get_source(
        self,
        evaluation: oci.resource_search.models.ResourceSummary,
        resources_mapping: dict = {},
    ) -> tuple:
        """Returns ocid and name of the model has been evaluated."""
        source_id = self._get_attribute_from_model_metadata(
            evaluation,
            EvaluationCustomMetadata.EVALUATION_SOURCE.value,
        )

        try:
            source = resources_mapping.get(source_id)
            source_name = (
                source.display_name
                if source
                else self._get_attribute_from_model_metadata(
                    evaluation, EvaluationCustomMetadata.EVALUATION_SOURCE_NAME.value
                )
            )

            if not source_name:
                resource_type = utils.get_resource_type(source_id)

                if resource_type == "datasciencemodel":
                    source_name = self.ds_client.get_model(source_id).data.display_name
                elif resource_type == "datasciencemodeldeployment":
                    source_name = self.ds_client.get_model_deployment(
                        source_id
                    ).data.display_name
                else:
                    raise AquaRuntimeError(
                        f"Not supported source type: {resource_type}"
                    )
        except Exception as e:
            logger.debug(
                f"Failed to retrieve source information for evaluation {evaluation.identifier}."
            )
            source_name = ""

        return (source_id, source_name)

    def _get_experiment_info(
        self, model: oci.resource_search.models.ResourceSummary
    ) -> tuple:
        """Returns ocid and name of the experiment."""
        return (
            model.additional_details.get(RqsAdditionalDetails.MODEL_VERSION_SET_ID),
            model.additional_details.get(RqsAdditionalDetails.MODEL_VERSION_SET_NAME),
        )

    def _process(
        self,
        model: oci.resource_search.models.ResourceSummary,
        resources_mapping: dict = {},
    ) -> dict:
        """Constructs AquaEvaluationSummary from `oci.resource_search.models.ResourceSummary`."""

        tags = {}
        tags.update(model.defined_tags or {})
        tags.update(model.freeform_tags or {})

        model_id = model.identifier
        console_url = get_console_link(
            resource="models",
            ocid=model_id,
            region=self.region,
        )
        source_model_id, source_model_name = self._get_source(model, resources_mapping)
        experiment_id, experiment_name = self._get_experiment_info(model)
        parameters = self._fetch_runtime_params(model)

        return dict(
            id=model_id,
            name=model.display_name,
            console_url=console_url,
            time_created=model.time_created,
            tags=tags,
            experiment=self._build_resource_identifier(
                id=experiment_id,
                name=experiment_name,
            ),
            source=self._build_resource_identifier(
                id=source_model_id, name=source_model_name
            ),
            parameters=parameters,
        )

    def _build_resource_identifier(
        self, id: str = None, name: str = None
    ) -> AquaResourceIdentifier:
        """Constructs AquaResourceIdentifier based on the given ocid and display name."""
        try:
            resource_type = utils.CONSOLE_LINK_RESOURCE_TYPE_MAPPING.get(
                utils.get_resource_type(id)
            )

            return AquaResourceIdentifier(
                id=id,
                name=name,
                url=get_console_link(
                    resource=resource_type,
                    ocid=id,
                    region=self.region,
                ),
            )
        except Exception as e:
            logger.error(
                f"Failed to construct AquaResourceIdentifier from given id=`{id}`, and name=`{name}`, {str(e)}"
            )
            return AquaResourceIdentifier()

    def _get_jobrun(
        self, model: oci.resource_search.models.ResourceSummary, mapping: dict = {}
    ) -> Union[
        oci.resource_search.models.ResourceSummary, oci.data_science.models.JobRun
    ]:
        jobrun_id = self._get_attribute_from_model_metadata(
            model, EvaluationCustomMetadata.EVALUATION_JOB_RUN_ID.value
        )
        job_run = mapping.get(jobrun_id)

        if not job_run:
            job_run = self._fetch_jobrun(model, use_rqs=True, jobrun_id=jobrun_id)
        return job_run

    def _fetch_jobrun(
        self,
        resource: oci.resource_search.models.ResourceSummary,
        use_rqs: bool = True,
        jobrun_id: str = None,
    ) -> Union[
        oci.resource_search.models.ResourceSummary, oci.data_science.models.JobRun
    ]:
        """Extracts job run id from metadata, and gets related job run information."""

        jobrun_id = jobrun_id or self._get_attribute_from_model_metadata(
            resource, EvaluationCustomMetadata.EVALUATION_JOB_RUN_ID.value
        )

        logger.info(f"Fetching associated job run: {jobrun_id}")

        try:
            jobrun = (
                utils.query_resource(jobrun_id, return_all=False)
                if use_rqs
                else self.ds_client.get_job_run(jobrun_id).data
            )
        except Exception as e:
            logger.debug(
                f"Failed to retreive job run: {jobrun_id}. " f"DEBUG INFO: {str(e)}"
            )
            jobrun = None

        return jobrun

    def _fetch_runtime_params(
        self, resource: oci.resource_search.models.ResourceSummary
    ) -> AquaEvalParams:
        """Extracts model parameters from metadata. Shape is the shape used in job run."""
        try:
            params = json.loads(
                self._get_attribute_from_model_metadata(
                    resource, MetadataTaxonomyKeys.HYPERPARAMETERS
                )
            )
            if not params.get(EvaluationConfig.PARAMS):
                raise AquaMissingKeyError(
                    "model parameters have not been saved in correct format in model taxonomy.",
                    service_payload={"params": params},
                )
            # TODO: validate the format of parameters.
            # self._validate_params(params)

            return AquaEvalParams(**params[EvaluationConfig.PARAMS])
        except Exception as e:
            logger.debug(
                f"Failed to retrieve model parameters for the model: {str(resource)}."
                f"DEBUG INFO: {str(e)}."
            )
            return AquaEvalParams()

    def _build_job_identifier(
        self,
        job_run_details: Union[
            oci.data_science.models.JobRun, oci.resource_search.models.ResourceSummary
        ] = None,
    ) -> AquaResourceIdentifier:
        try:
            job_id = (
                job_run_details.id
                if isinstance(job_run_details, oci.data_science.models.JobRun)
                else job_run_details.identifier
            )
            return self._build_resource_identifier(
                id=job_id, name=job_run_details.display_name
            )

        except Exception as e:
            logger.debug(
                f"Failed to get job details from job_run_details: {job_run_details}"
                f"DEBUG INFO:{str(e)}"
            )
            return AquaResourceIdentifier()

    def _get_status(
        self,
        model: oci.resource_search.models.ResourceSummary,
        jobrun: Union[
            oci.resource_search.models.ResourceSummary, oci.data_science.models.JobRun
        ] = None,
    ) -> dict:
        """Builds evaluation status based on the model status and job run status."""
        model_status = model.lifecycle_state
        job_run_status = (
            jobrun.lifecycle_state
            if jobrun and not jobrun.lifecycle_state == JobRun.LIFECYCLE_STATE_DELETED
            else (
                JobRun.LIFECYCLE_STATE_SUCCEEDED
                if self._if_eval_artifact_exist(model)
                else JobRun.LIFECYCLE_STATE_FAILED
            )
        )

        lifecycle_state = utils.LifecycleStatus.get_status(
            evaluation_status=model_status, job_run_status=job_run_status
        )

        try:
            lifecycle_details = (
                utils.LIFECYCLE_DETAILS_MISSING_JOBRUN
                if not jobrun
                else jobrun.lifecycle_details
            )
        except:
            # ResourceSummary does not have lifecycle_details attr
            lifecycle_details = ""

        return dict(
            lifecycle_state=(
                lifecycle_state
                if isinstance(lifecycle_state, str)
                else lifecycle_state.value
            ),
            lifecycle_details=lifecycle_details,
        )

    def _prefetch_resources(self, compartment_id) -> dict:
        """Fetches all AQUA resources."""
        # TODO: handle cross compartment/tenency resources
        # TODO: add cache
        resources = utils.query_resources(
            compartment_id=compartment_id,
            resource_type="all",
            tag_list=[EvaluationModelTags.AQUA_EVALUATION.value, "OCI_AQUA"],
            connect_by_ampersands=False,
            return_all=False,
        )
        logger.info(f"Fetched {len(resources)} AQUA resources.")
        return {item.identifier: item for item in resources}<|MERGE_RESOLUTION|>--- conflicted
+++ resolved
@@ -498,7 +498,6 @@
                 memory_in_gbs=create_aqua_evaluation_details.memory_in_gbs,
                 ocpus=create_aqua_evaluation_details.ocpus,
             )
-<<<<<<< HEAD
         if AQUA_JOB_SUBNET_ID:
             evaluation_job.infrastructure.with_subnet_id(AQUA_JOB_SUBNET_ID)
         else:
@@ -508,37 +507,6 @@
                 # https://accelerated-data-science.readthedocs.io/en/latest/user_guide/jobs/infra_and_runtime.html#networking
                 evaluation_job.infrastructure.with_job_infrastructure_type(
                     JOB_INFRASTRUCTURE_TYPE_DEFAULT_NETWORKING
-=======
-            if (
-                create_aqua_evaluation_details.memory_in_gbs
-                and create_aqua_evaluation_details.ocpus
-            ):
-                evaluation_job.infrastructure.with_shape_config_details(
-                    memory_in_gbs=create_aqua_evaluation_details.memory_in_gbs,
-                    ocpus=create_aqua_evaluation_details.ocpus,
-                )
-            if AQUA_JOB_SUBNET_ID:
-                evaluation_job.infrastructure.with_subnet_id(AQUA_JOB_SUBNET_ID)
-            else:
-                if NB_SESSION_IDENTIFIER in os.environ:
-                    # apply default subnet id for job by setting ME_STANDALONE
-                    # so as to avoid using the notebook session's networking when running on it
-                    # https://accelerated-data-science.readthedocs.io/en/latest/user_guide/jobs/infra_and_runtime.html#networking
-                    evaluation_job.infrastructure.with_job_infrastructure_type(
-                        JOB_INFRASTRUCTURE_TYPE_DEFAULT_NETWORKING
-                    )
-            evaluation_job.with_runtime(
-                self._build_evaluation_runtime(
-                    evaluation_id=evaluation_model.id,
-                    evaluation_source_id=(
-                        create_aqua_evaluation_details.evaluation_source_id
-                    ),
-                    dataset_path=evaluation_dataset_path,
-                    report_path=create_aqua_evaluation_details.report_path,
-                    model_parameters=create_aqua_evaluation_details.model_parameters,
-                    metrics=create_aqua_evaluation_details.metrics,
-                    source_folder=temp_directory,
->>>>>>> 8f78a673
                 )
         evaluation_job.with_runtime(
             self._build_evaluation_runtime(
