--- conflicted
+++ resolved
@@ -451,18 +451,10 @@
             EvaluationJobTags.EVALUATION_MODEL_ID.value: evaluation_model.id,
         }
 
-<<<<<<< HEAD
         with tempfile.TemporaryDirectory() as temp_directory:
             evaluation_job = (
                 Job(name=evaluation_model.display_name)
                 .with_infrastructure(
-=======
-        try:
-            with tempfile.TemporaryDirectory() as temp_directory:
-                evaluation_job = Job(
-                    name=evaluation_model.display_name
-                ).with_infrastructure(
->>>>>>> cf81f787
                     DataScienceJob()
                     .with_log_group_id(create_aqua_evaluation_details.log_group_id)
                     .with_log_id(create_aqua_evaluation_details.log_id)
@@ -471,47 +463,9 @@
                     .with_shape_name(create_aqua_evaluation_details.shape_name)
                     .with_block_storage_size(
                         create_aqua_evaluation_details.block_storage_size
-<<<<<<< HEAD
                     )
                     .with_freeform_tag(**evaluation_job_freeform_tags)
                     .with_subnet_id(SUBNET_ID)
-=======
-                    )
-                    .with_freeform_tag(**evaluation_job_freeform_tags)
-                    .with_subnet_id(SUBNET_ID)
-                )
-                if (
-                    create_aqua_evaluation_details.memory_in_gbs
-                    and create_aqua_evaluation_details.ocpus
-                ):
-                    evaluation_job.infrastructure.with_shape_config_details(
-                        memory_in_gbs=create_aqua_evaluation_details.memory_in_gbs,
-                        ocpus=create_aqua_evaluation_details.ocpus,
-                    )
-                evaluation_job.with_runtime(
-                    self._build_evaluation_runtime(
-                        evaluation_id=evaluation_model.id,
-                        evaluation_source_id=(
-                            create_aqua_evaluation_details.evaluation_source_id
-                        ),
-                        dataset_path=evaluation_dataset_path,
-                        report_path=create_aqua_evaluation_details.report_path,
-                        model_parameters=create_aqua_evaluation_details.model_parameters,
-                        metrics=create_aqua_evaluation_details.metrics,
-                        source_folder=temp_directory,
-                    )
-                ).create(
-                    **kwargs
-                )  ## TODO: decide what parameters will be needed
-                logger.debug(
-                    f"Successfully created evaluation job {evaluation_job.id} for {create_aqua_evaluation_details.evaluation_source_id}."
-                )
-
-                evaluation_job_run = evaluation_job.run(
-                    name=evaluation_model.display_name,
-                    freeform_tags=evaluation_job_freeform_tags,
-                    wait=False,
->>>>>>> cf81f787
                 )
             )
             if (
@@ -522,21 +476,11 @@
                     memory_in_gbs=create_aqua_evaluation_details.memory_in_gbs,
                     ocpus=create_aqua_evaluation_details.ocpus,
                 )
-<<<<<<< HEAD
             evaluation_job.with_runtime(
                 self._build_evaluation_runtime(
                     evaluation_id=evaluation_model.id,
                     evaluation_source_id=(
                         create_aqua_evaluation_details.evaluation_source_id
-=======
-
-                self.ds_client.update_model(
-                    model_id=evaluation_model.id,
-                    update_model_details=UpdateModelDetails(
-                        freeform_tags={
-                            EvaluationModelTags.AQUA_EVALUATION.value: EvaluationModelTags.AQUA_EVALUATION.value,
-                        }
->>>>>>> cf81f787
                     ),
                     dataset_path=evaluation_dataset_path,
                     report_path=create_aqua_evaluation_details.report_path,
