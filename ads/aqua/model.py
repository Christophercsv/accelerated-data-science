#!/usr/bin/env python
# -*- coding: utf-8 -*-
# Copyright (c) 2024 Oracle and/or its affiliates.
# Licensed under the Universal Permissive License v 1.0 as shown at https://oss.oracle.com/licenses/upl/
import logging
import fsspec
from dataclasses import dataclass
from typing import List
from enum import Enum
from ads.aqua.exception import AquaClientError, AquaServiceError
from ads.config import COMPARTMENT_OCID
from ads.aqua.base import AquaApp
<<<<<<< HEAD
from ads.model.service.oci_datascience_model import OCIDataScienceModel
from ads.common.serializer import DataClassSerializable
=======
from oci.exceptions import ServiceError, ClientError
>>>>>>> 7e6abd93

logger = logging.getLogger(__name__)

ICON_FILE_NAME = "icon.txt"
README = "readme.md"
UNKNOWN = "Unknown"


class Tags(Enum):
    TASK = "task"
    LICENSE = "license"
    ORGANIZATION = "organization"
    AQUA_TAG = "OCI_AQUA"
    AQUA_SERVICE_MODEL_TAG = "aqua_service_model"
    AQUA_FINE_TUNED_MODEL_TAG = "aqua_fine_tuned_model"


@dataclass(repr=False)
class AquaModelSummary(DataClassSerializable):
    """Represents a summary of Aqua model."""

    name: str
    id: str
    compartment_id: str
    project_id: str
    time_created: str
    icon: str
    task: str
    license: str
    organization: str
    is_fine_tuned_model: bool


@dataclass(repr=False)
class AquaModel(AquaModelSummary, DataClassSerializable):
    """Represents an Aqua model."""

    model_card: str


class AquaModelApp(AquaApp):
    """Contains APIs for Aqua model.

    Attributes
    ----------

    Methods
    -------
    create(self, **kwargs) -> "AquaModel"
        Creates an instance of Aqua model.
    get(..., **kwargs)
        Gets the information of an Aqua model.
    list(self, ..., **kwargs) -> List["AquaModel"]
        List Aqua models in a given compartment and under certain project

    """

    def create(self, **kwargs) -> "AquaModel":
        pass

    def get(self, model_id) -> "AquaModel":
        """Gets the information of an Aqua model.

        Parameters
        ----------
        model_id: str
            The model OCID.

        Returns
        -------
        AquaModel:
            The instance of the Aqua model.
        """
<<<<<<< HEAD
        import json
        import os

        root = os.path.join(os.path.dirname(os.path.realpath(__file__)), "dummy_data")

        with open(f"{root}/oci_models.json", "rb") as f:
            oci_model = OCIDataScienceModel(**json.loads(f.read())[0])

            return AquaModel(
                compartment_id=oci_model.compartment_id,
                project_id=oci_model.project_id,
                name=oci_model.display_name,
                id=oci_model.id,
                time_created=str(oci_model.time_created),
                icon=str(self._read_file(f"{root}/{ICON_FILE_NAME}")),
                task=oci_model.freeform_tags.get(Tags.TASK.value, UNKNOWN),
                license=oci_model.freeform_tags.get(Tags.LICENSE.value, UNKNOWN),
                organization=oci_model.freeform_tags.get(
                    Tags.ORGANIZATION.value, UNKNOWN
                ),
                is_fine_tuned_model=True
                if oci_model.freeform_tags.get(Tags.AQUA_FINE_TUNED_MODEL_TAG.value)
                else False,
                model_card=str(self._read_file(f"{root}/{README}")),
=======
        try:
            oci_model = self.client.get_model(model_id).data
        except ServiceError as se:
            raise AquaServiceError(opc_request_id=se.request_id, status_code=se.code)
        except ClientError as ce:
            raise AquaClientError(str(ce))
        
        if not self._if_show(oci_model):
            raise AquaClientError(f"Target model {oci_model.id} is not Aqua model.")
        
        custom_metadata_list = oci_model.custom_metadata_list
        artifact_path = self._get_artifact_path(custom_metadata_list)
        
        return AquaModel(
            compartment_id=oci_model.compartment_id,
            project_id=oci_model.project_id,
            name=oci_model.display_name,
            id=oci_model.id,
            time_created=oci_model.time_created,
            icon=self._read_file(f"{artifact_path}/{ICON_FILE_NAME}"),
            task=oci_model.freeform_tags.get(Tags.TASK.value, UNKNOWN),
            license=oci_model.freeform_tags.get(
                Tags.LICENSE.value, UNKNOWN
            ),
            organization=oci_model.freeform_tags.get(
                Tags.ORGANIZATION.value, UNKNOWN
            ),
            is_fine_tuned_model=True
            if oci_model.freeform_tags.get(
                Tags.AQUA_FINE_TUNED_MODEL_TAG.value
>>>>>>> 7e6abd93
            )
            else False,
            model_card=self._read_file(f"{artifact_path}/{README}")
        )

    def list(
        self, compartment_id: str = None, project_id: str = None, **kwargs
    ) -> List["AquaModelSummary"]:
        """List Aqua models in a given compartment and under certain project.

        Parameters
        ----------
        compartment_id: (str, optional). Defaults to `None`.
            The compartment OCID.
        project_id: (str, optional). Defaults to `None`.
            The project OCID.
        kwargs
            Additional keyword arguments for `list_call_get_all_results <https://docs.oracle.com/en-us/iaas/tools/python/2.118.1/api/pagination.html#oci.pagination.list_call_get_all_results>`_

        Returns
        -------
        List[dict]:
            The list of the Aqua models.
        """
        compartment_id = compartment_id or COMPARTMENT_OCID
        kwargs.update({"compartment_id": compartment_id, "project_id": project_id})

        models = self.list_resource(self.client.list_models, **kwargs)

        aqua_models = []
        for model in models:  # ModelSummary
            if self._if_show(model):
                # TODO: need to update after model by reference release
                try:
                    custom_metadata_list = self.client.get_model(
                        model.id
                    ).data.custom_metadata_list
                except Exception as e:
                    # show opc-request-id and status code
                    logger.error(f"Failing to retreive model information. {e}")
                    return []

                artifact_path = self._get_artifact_path(custom_metadata_list)

                aqua_models.append(
                    AquaModelSummary(
                        name=model.display_name,
                        id=model.id,
                        compartment_id=model.compartment_id,
                        project_id=model.project_id,
                        time_created=str(model.time_created),
                        icon=str(self._read_file(f"{artifact_path}/{ICON_FILE_NAME}")),
                        task=model.freeform_tags.get(Tags.TASK.value, UNKNOWN),
                        license=model.freeform_tags.get(Tags.LICENSE.value, UNKNOWN),
                        organization=model.freeform_tags.get(
                            Tags.ORGANIZATION.value, UNKNOWN
                        ),
                        is_fine_tuned_model=True
                        if model.freeform_tags.get(Tags.AQUA_FINE_TUNED_MODEL_TAG.value)
                        else False,
                    )
                )
        return aqua_models

    def _if_show(self, model: "ModelSummary") -> bool:
        """Determine if the given model should be return by `list`."""
        TARGET_TAGS = model.freeform_tags.keys()
        if not Tags.AQUA_TAG.value in TARGET_TAGS:
            return False

        return (
            True
            if (
                Tags.AQUA_SERVICE_MODEL_TAG.value in TARGET_TAGS
                or Tags.AQUA_FINE_TUNED_MODEL_TAG.value in TARGET_TAGS
            )
            else False
        )

    def _get_artifact_path(self, custom_metadata_list: List) -> str:
        """Get the artifact path from the custom metadata list of model.

        Parameters
        ----------
        custom_metadata_list: List
            A list of custom metadata of model.

        Returns
        -------
        str:
            The artifact path from model.
        """
        for custom_metadata in custom_metadata_list:
            if custom_metadata.key == "Object Storage Path":
                return custom_metadata.value
<<<<<<< HEAD

        raise FileNotFoundError(
            "Failed to retrieve model artifact path from AQUA model."
        )

=======
        
        logger.debug("Failed to get artifact path from custom metadata.")
        return None
    
>>>>>>> 7e6abd93
    def _read_file(self, file_path: str) -> str:
        try:
            with fsspec.open(file_path, "rb", **self._auth) as f:
                return f.read()
        except Exception as e:
            logger.error(f"Failed to retreive model icon. {e}")
            return None<|MERGE_RESOLUTION|>--- conflicted
+++ resolved
@@ -10,17 +10,13 @@
 from ads.aqua.exception import AquaClientError, AquaServiceError
 from ads.config import COMPARTMENT_OCID
 from ads.aqua.base import AquaApp
-<<<<<<< HEAD
-from ads.model.service.oci_datascience_model import OCIDataScienceModel
 from ads.common.serializer import DataClassSerializable
-=======
 from oci.exceptions import ServiceError, ClientError
->>>>>>> 7e6abd93
 
 logger = logging.getLogger(__name__)
 
 ICON_FILE_NAME = "icon.txt"
-README = "readme.md"
+README = "README.md"
 UNKNOWN = "Unknown"
 
 
@@ -89,66 +85,33 @@
         AquaModel:
             The instance of the Aqua model.
         """
-<<<<<<< HEAD
-        import json
-        import os
-
-        root = os.path.join(os.path.dirname(os.path.realpath(__file__)), "dummy_data")
-
-        with open(f"{root}/oci_models.json", "rb") as f:
-            oci_model = OCIDataScienceModel(**json.loads(f.read())[0])
-
-            return AquaModel(
-                compartment_id=oci_model.compartment_id,
-                project_id=oci_model.project_id,
-                name=oci_model.display_name,
-                id=oci_model.id,
-                time_created=str(oci_model.time_created),
-                icon=str(self._read_file(f"{root}/{ICON_FILE_NAME}")),
-                task=oci_model.freeform_tags.get(Tags.TASK.value, UNKNOWN),
-                license=oci_model.freeform_tags.get(Tags.LICENSE.value, UNKNOWN),
-                organization=oci_model.freeform_tags.get(
-                    Tags.ORGANIZATION.value, UNKNOWN
-                ),
-                is_fine_tuned_model=True
-                if oci_model.freeform_tags.get(Tags.AQUA_FINE_TUNED_MODEL_TAG.value)
-                else False,
-                model_card=str(self._read_file(f"{root}/{README}")),
-=======
         try:
             oci_model = self.client.get_model(model_id).data
         except ServiceError as se:
             raise AquaServiceError(opc_request_id=se.request_id, status_code=se.code)
         except ClientError as ce:
             raise AquaClientError(str(ce))
-        
+
         if not self._if_show(oci_model):
             raise AquaClientError(f"Target model {oci_model.id} is not Aqua model.")
-        
+
         custom_metadata_list = oci_model.custom_metadata_list
         artifact_path = self._get_artifact_path(custom_metadata_list)
-        
+
         return AquaModel(
             compartment_id=oci_model.compartment_id,
             project_id=oci_model.project_id,
             name=oci_model.display_name,
             id=oci_model.id,
             time_created=oci_model.time_created,
-            icon=self._read_file(f"{artifact_path}/{ICON_FILE_NAME}"),
+            icon=str(self._read_file(f"{artifact_path}/{ICON_FILE_NAME}")),
             task=oci_model.freeform_tags.get(Tags.TASK.value, UNKNOWN),
-            license=oci_model.freeform_tags.get(
-                Tags.LICENSE.value, UNKNOWN
-            ),
-            organization=oci_model.freeform_tags.get(
-                Tags.ORGANIZATION.value, UNKNOWN
-            ),
+            license=oci_model.freeform_tags.get(Tags.LICENSE.value, UNKNOWN),
+            organization=oci_model.freeform_tags.get(Tags.ORGANIZATION.value, UNKNOWN),
             is_fine_tuned_model=True
-            if oci_model.freeform_tags.get(
-                Tags.AQUA_FINE_TUNED_MODEL_TAG.value
->>>>>>> 7e6abd93
-            )
+            if oci_model.freeform_tags.get(Tags.AQUA_FINE_TUNED_MODEL_TAG.value)
             else False,
-            model_card=self._read_file(f"{artifact_path}/{README}")
+            model_card=str(self._read_file(f"{artifact_path}/{README}")),
         )
 
     def list(
@@ -241,18 +204,9 @@
         for custom_metadata in custom_metadata_list:
             if custom_metadata.key == "Object Storage Path":
                 return custom_metadata.value
-<<<<<<< HEAD
-
-        raise FileNotFoundError(
-            "Failed to retrieve model artifact path from AQUA model."
-        )
-
-=======
-        
         logger.debug("Failed to get artifact path from custom metadata.")
         return None
-    
->>>>>>> 7e6abd93
+
     def _read_file(self, file_path: str) -> str:
         try:
             with fsspec.open(file_path, "rb", **self._auth) as f:
