#!/usr/bin/env python
# -*- coding: utf-8 -*-
# Copyright (c) 2024 Oracle and/or its affiliates.
# Licensed under the Universal Permissive License v 1.0 as shown at https://oss.oracle.com/licenses/upl/

from dataclasses import dataclass
from enum import Enum
from typing import List, Union

import oci

from ads.aqua import logger
from ads.aqua.base import AquaApp
from ads.aqua.exception import AquaRuntimeError
from ads.aqua.utils import (
    README,
    UNKNOWN,
    create_word_icon,
    get_artifact_path,
    read_file,
)
from ads.common.oci_resource import SEARCH_TYPE, OCIResource
from ads.common.serializer import DataClassSerializable
from ads.common.utils import get_console_link
from ads.config import (
<<<<<<< HEAD
    COMPARTMENT_OCID,
    ODSC_MODEL_COMPARTMENT_OCID,
    TENANCY_OCID,
    PROJECT_OCID,
=======
    COMPARTMENT_OCID, 
    ODSC_MODEL_COMPARTMENT_OCID, 
    PROJECT_OCID, 
    TENANCY_OCID
>>>>>>> 50ed8015
)
from ads.model.datascience_model import DataScienceModel


class Tags(Enum):
    TASK = "task"
    LICENSE = "license"
    ORGANIZATION = "organization"
    AQUA_TAG = "OCI_AQUA"
    AQUA_SERVICE_MODEL_TAG = "aqua_service_model"
    AQUA_FINE_TUNED_MODEL_TAG = "aqua_fine_tuned_model"


@dataclass(repr=False)
class AquaModelSummary(DataClassSerializable):
    """Represents a summary of Aqua model."""

    compartment_id: str
    icon: str
    id: str
    is_fine_tuned_model: bool
    license: str
    name: str
    organization: str
    project_id: str
    tags: dict
    task: str
    time_created: str
    console_link: str
    search_text: str


@dataclass(repr=False)
class AquaModel(AquaModelSummary, DataClassSerializable):
    """Represents an Aqua model."""

    model_card: str


class AquaModelApp(AquaApp):
    """Provides a suite of APIs to interact with Aqua models within the Oracle
    Cloud Infrastructure Data Science service, serving as an interface for
    managing machine learning models.


    Methods
    -------
    create(model_id: str, project_id: str, comparment_id: str = None, **kwargs) -> "AquaModel"
        Creates custom aqua model from service model.
    get(model_id: str) -> AquaModel:
        Retrieves details of an Aqua model by its unique identifier.
    list(compartment_id: str = None, project_id: str = None, **kwargs) -> List[AquaModelSummary]:
        Lists all Aqua models within a specified compartment and/or project.

    Note:
        This class is designed to work within the Oracle Cloud Infrastructure
        and requires proper configuration and authentication set up to interact
        with OCI services.
    """

    def create(
        self, model_id: str, project_id: str, comparment_id: str = None, **kwargs
    ) -> DataScienceModel:
        """Creates custom aqua model from service model.

        Parameters
        ----------
        model_id: str
            The service model id.
        project_id: str
            The project id for custom model.
        comparment_id: str
            The compartment id for custom model. Defaults to None.
            If not provided, compartment id will be fetched from environment variables.

        Returns
        -------
        DataScienceModel:
            The instance of DataScienceModel.
        """
<<<<<<< HEAD
        service_model = DataScienceModel.from_id(model_id)

        custom_model = (
            DataScienceModel()
            .with_compartment_id(comparment_id or COMPARTMENT_OCID)
            .with_project_id(project_id or PROJECT_OCID)
            .with_model_file_description(json_dict=service_model.model_file_description)
            .with_artifact(service_model.artifact)
            .with_display_name(service_model.display_name)
            .with_description(service_model.description)
            .with_freeform_tags(**(service_model.freeform_tags or {}))
            .with_defined_tags(**(service_model.defined_tags or {}))
            .with_model_version_set_id(service_model.model_version_set_id)
            .with_version_label(service_model.version_label)
            .with_custom_metadata_list(service_model.custom_metadata_list)
            .with_defined_metadata_list(service_model.defined_metadata_list)
            .with_provenance_metadata(service_model.provenance_metadata)
            # TODO: decide what kwargs will be needed.
            .create(model_by_reference=True, **kwargs)
        )
        return AquaModel(
            **AquaModelApp.process_model(custom_model.dsc_model, self.region),
            project_id=custom_model.project_id,
            # no need to send model_card
            model_card="",
        )
=======
        with tempfile.TemporaryDirectory() as temp_dir:
            target_model = DataScienceModel.from_id(model_id)
            target_compartment = comparment_id or COMPARTMENT_OCID
            target_project = project_id or PROJECT_OCID

            if target_model.compartment_id != ODSC_MODEL_COMPARTMENT_OCID:
                logger.debug(
                    f"Aqua Model {model_id} already exists in user's compartment."
                    "Skipped copying."
                )
                return target_model

            target_model.download_artifact(target_dir=temp_dir)
            custom_model = (
                DataScienceModel()
                .with_compartment_id(target_compartment)
                .with_project_id(target_project)
                .with_artifact(temp_dir)
                .with_display_name(target_model.display_name)
                .with_description(target_model.description)
                .with_freeform_tags(**(target_model.freeform_tags or {}))
                .with_defined_tags(**(target_model.defined_tags or {}))
                .with_model_version_set_id(target_model.model_version_set_id)
                .with_version_label(target_model.version_label)
                .with_custom_metadata_list(target_model.custom_metadata_list)
                .with_defined_metadata_list(target_model.defined_metadata_list)
                .with_provenance_metadata(target_model.provenance_metadata)
                # TODO: decide what kwargs will be needed.
                .create(**kwargs)
            )
            logger.debug(
                f"Aqua Model {custom_model.id} created with the service model {model_id}"
            )
>>>>>>> 50ed8015

            return custom_model

    def get(self, model_id) -> "AquaModel":
        """Gets the information of an Aqua model.

        Parameters
        ----------
        model_id: str
            The model OCID.

        Returns
        -------
        AquaModel:
            The instance of AquaModel.
        """
        oci_model = self.ds_client.get_model(model_id).data

        if not self._if_show(oci_model):
            raise AquaRuntimeError(f"Target model {oci_model.id} is not Aqua model.")

        artifact_path = get_artifact_path(oci_model.custom_metadata_list)

        return AquaModel(
            **self._process_model(oci_model, self.region),
            project_id=oci_model.project_id,
            model_card=str(
                read_file(file_path=f"{artifact_path}/{README}", auth=self._auth)
            ),
        )

    def list(
        self, compartment_id: str = None, project_id: str = None, **kwargs
    ) -> List["AquaModelSummary"]:
        """Lists all Aqua models within a specified compartment and/or project.
        If `compartment_id` is not specified, the method defaults to returning
        the service models within the pre-configured default compartment.


        Parameters
        ----------
        compartment_id: (str, optional). Defaults to `None`.
            The compartment OCID.
        project_id: (str, optional). Defaults to `None`.
            The project OCID.
        **kwargs:
            Additional keyword arguments that can be used to filter the results.

        Returns
        -------
        List[AquaModelSummary]:
            The list of the `ads.aqua.model.AquaModelSummary`.
        """
        models = []
        if compartment_id:
            logger.info(f"Fetching custom models from compartment_id={compartment_id}.")
            models = self._rqs(compartment_id)
        else:
            logger.info(
                f"Fetching service models from compartment_id={ODSC_MODEL_COMPARTMENT_OCID}"
            )
            models = self.list_resource(
                self.ds_client.list_models,
                compartment_id=ODSC_MODEL_COMPARTMENT_OCID,
                **kwargs,
            )

        logger.info(
            f"Fetch {len(models)} model in compartment_id={compartment_id or ODSC_MODEL_COMPARTMENT_OCID}."
        )

        aqua_models = []
        # TODO: build index.json for service model as caching if needed.

        for model in models:
            aqua_models.append(
                AquaModelSummary(
                    **self._process_model(model=model, region=self.region),
                    project_id=project_id or UNKNOWN,
                )
            )

        return aqua_models

    def _process_model(
        self, model: Union["ModelSummary", "Model", "ResourceSummary"], region: str
    ) -> dict:
        """Constructs required fields for AquaModelSummary."""

        icon = self._load_icon(model.display_name)
        tags = {}
        tags.update(model.defined_tags or {})
        tags.update(model.freeform_tags or {})

        model_id = (
            model.id
            if (
                isinstance(model, oci.data_science.models.ModelSummary)
                or isinstance(model, oci.data_science.models.model.Model)
            )
            else model.identifier
        )
        console_link = (
            get_console_link(
                resource="models",
                ocid=model_id,
                region=region,
            ),
        )
        # TODO: build search_text with description
        search_text = self._build_search_text(tags) if tags else UNKNOWN

        return dict(
            compartment_id=model.compartment_id,
            icon=icon or UNKNOWN,
            id=model_id,
            license=model.freeform_tags.get(Tags.LICENSE.value, UNKNOWN),
            name=model.display_name,
            organization=model.freeform_tags.get(Tags.ORGANIZATION.value, UNKNOWN),
            task=model.freeform_tags.get(Tags.TASK.value, UNKNOWN),
            time_created=model.time_created,
            is_fine_tuned_model=(
                True
                if model.freeform_tags.get(Tags.AQUA_FINE_TUNED_MODEL_TAG.value)
                else False
            ),
            tags=tags,
            console_link=console_link,
            search_text=search_text,
        )

    def _if_show(self, model: "AquaModel") -> bool:
        """Determine if the given model should be return by `list`."""
        TARGET_TAGS = model.freeform_tags.keys()
        return (
            Tags.AQUA_TAG.value in TARGET_TAGS
            or Tags.AQUA_TAG.value.lower() in TARGET_TAGS
        )

    def _load_icon(self, model_name: str) -> str:
        """Loads icon."""

        # TODO: switch to the official logo
        try:
            return create_word_icon(model_name, return_as_datauri=True)
        except Exception as e:
            logger.debug(f"Failed to load icon for the model={model_name}: {str(e)}.")
            return None

    def _rqs(self, compartment_id: str, **kwargs):
        """Use RQS to fetch models in the user tenancy."""

        condition_tags = f"&& (freeformTags.key = '{Tags.AQUA_TAG.value}' && freeformTags.key = '{Tags.AQUA_FINE_TUNED_MODEL_TAG.value}')"
        condition_lifecycle = "&& lifecycleState = 'ACTIVE'"
        query = f"query datasciencemodel resources where (compartmentId = '{compartment_id}' {condition_lifecycle} {condition_tags})"
        logger.info(query)
        logger.info(f"tenant_id={TENANCY_OCID}")
        return OCIResource.search(
            query, type=SEARCH_TYPE.STRUCTURED, tenant_id=TENANCY_OCID, **kwargs
        )

    def _build_search_text(self, tags: dict, description: str = None) -> str:
        """Constructs search_text field in response."""
        description = description or ""
        tags_text = (
            ",".join(str(v) for v in tags.values()) if isinstance(tags, dict) else ""
        )
        separator = " " if description else ""
        return f"{description}{separator}{tags_text}"<|MERGE_RESOLUTION|>--- conflicted
+++ resolved
@@ -23,17 +23,10 @@
 from ads.common.serializer import DataClassSerializable
 from ads.common.utils import get_console_link
 from ads.config import (
-<<<<<<< HEAD
     COMPARTMENT_OCID,
     ODSC_MODEL_COMPARTMENT_OCID,
+    PROJECT_OCID,
     TENANCY_OCID,
-    PROJECT_OCID,
-=======
-    COMPARTMENT_OCID, 
-    ODSC_MODEL_COMPARTMENT_OCID, 
-    PROJECT_OCID, 
-    TENANCY_OCID
->>>>>>> 50ed8015
 )
 from ads.model.datascience_model import DataScienceModel
 
@@ -81,7 +74,7 @@
 
     Methods
     -------
-    create(model_id: str, project_id: str, comparment_id: str = None, **kwargs) -> "AquaModel"
+    create(model_id: str, project_id: str, compartment_id: str = None, **kwargs) -> "AquaModel"
         Creates custom aqua model from service model.
     get(model_id: str) -> AquaModel:
         Retrieves details of an Aqua model by its unique identifier.
@@ -95,7 +88,7 @@
     """
 
     def create(
-        self, model_id: str, project_id: str, comparment_id: str = None, **kwargs
+        self, model_id: str, project_id: str, compartment_id: str = None, **kwargs
     ) -> DataScienceModel:
         """Creates custom aqua model from service model.
 
@@ -105,7 +98,7 @@
             The service model id.
         project_id: str
             The project id for custom model.
-        comparment_id: str
+        compartment_id: str
             The compartment id for custom model. Defaults to None.
             If not provided, compartment id will be fetched from environment variables.
 
@@ -114,13 +107,21 @@
         DataScienceModel:
             The instance of DataScienceModel.
         """
-<<<<<<< HEAD
         service_model = DataScienceModel.from_id(model_id)
+        target_project = project_id or PROJECT_OCID
+        target_compartment = compartment_id or COMPARTMENT_OCID
+
+        if service_model.compartment_id != ODSC_MODEL_COMPARTMENT_OCID:
+            logger.debug(
+                f"Aqua Model {model_id} already exists in user's compartment."
+                "Skipped copying."
+            )
+            return service_model
 
         custom_model = (
             DataScienceModel()
-            .with_compartment_id(comparment_id or COMPARTMENT_OCID)
-            .with_project_id(project_id or PROJECT_OCID)
+            .with_compartment_id(target_compartment)
+            .with_project_id(target_project)
             .with_model_file_description(json_dict=service_model.model_file_description)
             .with_artifact(service_model.artifact)
             .with_display_name(service_model.display_name)
@@ -135,49 +136,10 @@
             # TODO: decide what kwargs will be needed.
             .create(model_by_reference=True, **kwargs)
         )
-        return AquaModel(
-            **AquaModelApp.process_model(custom_model.dsc_model, self.region),
-            project_id=custom_model.project_id,
-            # no need to send model_card
-            model_card="",
-        )
-=======
-        with tempfile.TemporaryDirectory() as temp_dir:
-            target_model = DataScienceModel.from_id(model_id)
-            target_compartment = comparment_id or COMPARTMENT_OCID
-            target_project = project_id or PROJECT_OCID
-
-            if target_model.compartment_id != ODSC_MODEL_COMPARTMENT_OCID:
-                logger.debug(
-                    f"Aqua Model {model_id} already exists in user's compartment."
-                    "Skipped copying."
-                )
-                return target_model
-
-            target_model.download_artifact(target_dir=temp_dir)
-            custom_model = (
-                DataScienceModel()
-                .with_compartment_id(target_compartment)
-                .with_project_id(target_project)
-                .with_artifact(temp_dir)
-                .with_display_name(target_model.display_name)
-                .with_description(target_model.description)
-                .with_freeform_tags(**(target_model.freeform_tags or {}))
-                .with_defined_tags(**(target_model.defined_tags or {}))
-                .with_model_version_set_id(target_model.model_version_set_id)
-                .with_version_label(target_model.version_label)
-                .with_custom_metadata_list(target_model.custom_metadata_list)
-                .with_defined_metadata_list(target_model.defined_metadata_list)
-                .with_provenance_metadata(target_model.provenance_metadata)
-                # TODO: decide what kwargs will be needed.
-                .create(**kwargs)
-            )
-            logger.debug(
-                f"Aqua Model {custom_model.id} created with the service model {model_id}"
-            )
->>>>>>> 50ed8015
-
-            return custom_model
+        logger.debug(
+            f"Aqua Model {custom_model.id} created with the service model {model_id}"
+        )
+        return custom_model
 
     def get(self, model_id) -> "AquaModel":
         """Gets the information of an Aqua model.
