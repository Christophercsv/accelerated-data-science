--- conflicted
+++ resolved
@@ -25,13 +25,9 @@
     FineTuningDefinedMetadata,
 )
 from ads.aqua.data import AquaResourceIdentifier, Tags
-<<<<<<< HEAD
 
 from ads.aqua.exception import AquaRuntimeError, AquaValueError
-=======
-from ads.aqua.exception import AquaRuntimeError
 from ads.aqua.training.exceptions import exit_code_dict
->>>>>>> 26466a70
 from ads.aqua.utils import (
     LICENSE_TXT,
     README,
