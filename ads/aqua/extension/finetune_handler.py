#!/usr/bin/env python
# -*- coding: utf-8 -*-
# Copyright (c) 2024 Oracle and/or its affiliates.
# Licensed under the Universal Permissive License v 1.0 as shown at https://oss.oracle.com/licenses/upl/


from tornado.web import HTTPError
<<<<<<< HEAD
from ads.aqua.exception import AquaError
=======
from urllib.parse import urlparse

>>>>>>> f53bbf73
from ads.aqua.extension.base_handler import AquaAPIhandler, Errors
from ads.aqua.extension.utils import validate_function_parameters
from ads.aqua.finetune import AquaFineTuningApp, CreateFineTuningDetails
from ads.aqua.decorator import handle_exceptions


class AquaFineTuneHandler(AquaAPIhandler):
    """Handler for Aqua fine-tuning job REST APIs."""

    @handle_exceptions
    def get(self, id=""):
        """Handle GET request."""
        url_parse = urlparse(self.request.path)
        paths = url_parse.path.strip("/")
        if paths.startswith("aqua/finetuning/config"):
            if not id:
                raise HTTPError(
                    400, f"The request {self.request.path} requires model id."
                )
            return self.get_finetuning_config(id)
        else:
            raise HTTPError(400, f"The request {self.request.path} is invalid.")

    @handle_exceptions
    def post(self, *args, **kwargs):
        """Handles post request for the fine-tuning API

        Raises
        ------
        HTTPError
            Raises HTTPError if inputs are missing or are invalid.
        """
        try:
            input_data = self.get_json_body()
        except Exception:
            raise HTTPError(400, Errors.INVALID_INPUT_DATA_FORMAT)

        if not input_data:
            raise HTTPError(400, Errors.NO_INPUT_DATA)

<<<<<<< HEAD
        validate_function_parameters(
            data_class=CreateFineTuningDetails, input_data=input_data
        )

        self.finish(
            AquaFineTuningApp().create(
                CreateFineTuningDetails(**input_data)
            )
        )
=======
        # todo: create CreateAquaFineTuningDetails class and validate inputs
        # validate_function_parameters(
        #     data_class=CreateAquaFineTuningDetails, input_data=input_data
        # )
        self.finish(AquaFineTuningApp().create(**input_data))

    @handle_exceptions
    def get_finetuning_config(self, model_id):
        """Gets the finetuning config for Aqua model."""
        return self.finish(AquaFineTuningApp().get_finetuning_config(model_id=model_id))
>>>>>>> f53bbf73


__handlers__ = [
    ("finetuning/?([^/]*)", AquaFineTuneHandler),
    ("finetuning/config/?([^/]*)", AquaFineTuneHandler),
]<|MERGE_RESOLUTION|>--- conflicted
+++ resolved
@@ -5,12 +5,8 @@
 
 
 from tornado.web import HTTPError
-<<<<<<< HEAD
-from ads.aqua.exception import AquaError
-=======
 from urllib.parse import urlparse
 
->>>>>>> f53bbf73
 from ads.aqua.extension.base_handler import AquaAPIhandler, Errors
 from ads.aqua.extension.utils import validate_function_parameters
 from ads.aqua.finetune import AquaFineTuningApp, CreateFineTuningDetails
@@ -51,7 +47,6 @@
         if not input_data:
             raise HTTPError(400, Errors.NO_INPUT_DATA)
 
-<<<<<<< HEAD
         validate_function_parameters(
             data_class=CreateFineTuningDetails, input_data=input_data
         )
@@ -61,18 +56,11 @@
                 CreateFineTuningDetails(**input_data)
             )
         )
-=======
-        # todo: create CreateAquaFineTuningDetails class and validate inputs
-        # validate_function_parameters(
-        #     data_class=CreateAquaFineTuningDetails, input_data=input_data
-        # )
-        self.finish(AquaFineTuningApp().create(**input_data))
 
     @handle_exceptions
     def get_finetuning_config(self, model_id):
         """Gets the finetuning config for Aqua model."""
         return self.finish(AquaFineTuningApp().get_finetuning_config(model_id=model_id))
->>>>>>> f53bbf73
 
 
 __handlers__ = [
