--- conflicted
+++ resolved
@@ -9,11 +9,7 @@
 
 from ads.aqua.common.decorator import handle_exceptions
 from ads.aqua.common.enums import Tags
-<<<<<<< HEAD
-=======
 from ads.aqua.constants import PRIVATE_ENDPOINT_TYPE
-from ads.aqua.extension.errors import Errors
->>>>>>> 3992f227
 from ads.aqua.extension.base_handler import AquaAPIhandler
 from ads.aqua.extension.errors import Errors
 from ads.aqua.extension.utils import validate_function_parameters
@@ -184,7 +180,9 @@
     def list_private_endpoints(self, **kwargs):
         """Lists the private endpoints in the specified compartment."""
         compartment_id = self.get_argument("compartment_id", default=COMPARTMENT_OCID)
-        resource_type = self.get_argument("resource_type", default=PRIVATE_ENDPOINT_TYPE)
+        resource_type = self.get_argument(
+            "resource_type", default=PRIVATE_ENDPOINT_TYPE
+        )
         return self.finish(
             AquaUIApp().list_private_endpoints(
                 compartment_id=compartment_id, resource_type=resource_type, **kwargs
