--- conflicted
+++ resolved
@@ -28,18 +28,7 @@
     get_resource_name,
     load_config,
 )
-<<<<<<< HEAD
-from ads.aqua.data import (
-    AquaResourceIdentifier,
-    InferenceContainerType,
-    InferenceContainerTypeKey,
-    InferenceContainerParamType,
-    VLLMInferenceRestrictedParams,
-    Tags,
-)
-=======
 from ads.aqua.data import AquaResourceIdentifier
->>>>>>> b75f7921
 from ads.aqua.finetuning.finetuning import FineTuneCustomMetadata
 from ads.aqua.model import AquaModelApp
 from ads.aqua.modeldeployment.entities import (
@@ -47,6 +36,7 @@
     AquaDeploymentDetail,
     ContainerSpec,
 )
+from ads.aqua.modeldeployment.constants import VLLMInferenceRestrictedParams
 from ads.aqua.modeldeployment.enums import (
     InferenceContainerParamType,
     InferenceContainerType,
