#!/usr/bin/env python
# -*- coding: utf-8 -*-
# Copyright (c) 2024 Oracle and/or its affiliates.
# Licensed under the Universal Permissive License v 1.0 as shown at https://oss.oracle.com/licenses/upl/

from dataclasses import dataclass

from ads.common.serializer import DataClassSerializable


@dataclass(repr=False)
class AquaResourceIdentifier(DataClassSerializable):
    id: str = ""
    name: str = ""
<<<<<<< HEAD
    url: str = ""


class Resource(str, metaclass=ExtendedEnumMeta):
    JOB = "jobs"
    JOBRUN = "jobruns"
    MODEL = "models"
    MODEL_DEPLOYMENT = "modeldeployments"
    MODEL_VERSION_SET = "model-version-sets"


class DataScienceResource(str, metaclass=ExtendedEnumMeta):
    MODEL_DEPLOYMENT = "datasciencemodeldeployment"
    MODEL = "datasciencemodel"


class Tags(str, metaclass=ExtendedEnumMeta):
    TASK = "task"
    LICENSE = "license"
    ORGANIZATION = "organization"
    AQUA_TAG = "OCI_AQUA"
    AQUA_SERVICE_MODEL_TAG = "aqua_service_model"
    AQUA_FINE_TUNED_MODEL_TAG = "aqua_fine_tuned_model"
    AQUA_MODEL_NAME_TAG = "aqua_model_name"
    AQUA_EVALUATION = "aqua_evaluation"
    AQUA_FINE_TUNING = "aqua_finetuning"
    READY_TO_FINE_TUNE = "ready_to_fine_tune"
    READY_TO_IMPORT = "ready_to_import"
    BASE_MODEL_CUSTOM = "aqua_custom_base_model"


class InferenceContainerType(str, metaclass=ExtendedEnumMeta):
    CONTAINER_TYPE_VLLM = "vllm"
    CONTAINER_TYPE_TGI = "tgi"


class InferenceContainerTypeKey(str, metaclass=ExtendedEnumMeta):
    AQUA_VLLM_CONTAINER_KEY = "odsc-vllm-serving"
    AQUA_TGI_CONTAINER_KEY = "odsc-tgi-serving"


class InferenceContainerParamType(str, metaclass=ExtendedEnumMeta):
    PARAM_TYPE_VLLM = "VLLM_PARAMS"
    PARAM_TYPE_TGI = "TGI_PARAMS"


VLLMInferenceRestrictedParams = {"tensor-parallel-size"}
=======
    url: str = ""
>>>>>>> b75f7921
<|MERGE_RESOLUTION|>--- conflicted
+++ resolved
@@ -12,54 +12,4 @@
 class AquaResourceIdentifier(DataClassSerializable):
     id: str = ""
     name: str = ""
-<<<<<<< HEAD
-    url: str = ""
-
-
-class Resource(str, metaclass=ExtendedEnumMeta):
-    JOB = "jobs"
-    JOBRUN = "jobruns"
-    MODEL = "models"
-    MODEL_DEPLOYMENT = "modeldeployments"
-    MODEL_VERSION_SET = "model-version-sets"
-
-
-class DataScienceResource(str, metaclass=ExtendedEnumMeta):
-    MODEL_DEPLOYMENT = "datasciencemodeldeployment"
-    MODEL = "datasciencemodel"
-
-
-class Tags(str, metaclass=ExtendedEnumMeta):
-    TASK = "task"
-    LICENSE = "license"
-    ORGANIZATION = "organization"
-    AQUA_TAG = "OCI_AQUA"
-    AQUA_SERVICE_MODEL_TAG = "aqua_service_model"
-    AQUA_FINE_TUNED_MODEL_TAG = "aqua_fine_tuned_model"
-    AQUA_MODEL_NAME_TAG = "aqua_model_name"
-    AQUA_EVALUATION = "aqua_evaluation"
-    AQUA_FINE_TUNING = "aqua_finetuning"
-    READY_TO_FINE_TUNE = "ready_to_fine_tune"
-    READY_TO_IMPORT = "ready_to_import"
-    BASE_MODEL_CUSTOM = "aqua_custom_base_model"
-
-
-class InferenceContainerType(str, metaclass=ExtendedEnumMeta):
-    CONTAINER_TYPE_VLLM = "vllm"
-    CONTAINER_TYPE_TGI = "tgi"
-
-
-class InferenceContainerTypeKey(str, metaclass=ExtendedEnumMeta):
-    AQUA_VLLM_CONTAINER_KEY = "odsc-vllm-serving"
-    AQUA_TGI_CONTAINER_KEY = "odsc-tgi-serving"
-
-
-class InferenceContainerParamType(str, metaclass=ExtendedEnumMeta):
-    PARAM_TYPE_VLLM = "VLLM_PARAMS"
-    PARAM_TYPE_TGI = "TGI_PARAMS"
-
-
-VLLMInferenceRestrictedParams = {"tensor-parallel-size"}
-=======
-    url: str = ""
->>>>>>> b75f7921
+    url: str = ""