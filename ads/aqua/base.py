#!/usr/bin/env python
# -*- coding: utf-8 -*-
# Copyright (c) 2024 Oracle and/or its affiliates.
# Licensed under the Universal Permissive License v 1.0 as shown at https://oss.oracle.com/licenses/upl/
import oci
from oci.exceptions import ClientError, ServiceError

from ads.aqua.exception import AquaClientError, AquaServiceError
from ads.common.auth import default_signer
<<<<<<< HEAD
from ads.aqua.exception import AquaServiceError, AquaClientError
from oci.exceptions import ServiceError, ClientError
from ads.common import oci_client as oc
from ads.common.utils import extract_region

logger = logging.getLogger(__name__)
=======
from ads.common.utils import extract_region
>>>>>>> b9b1700b


class AquaApp:
    """Base Aqua App to contain common components."""

    def __init__(self) -> None:
        self._auth = default_signer()
        self.ds_client = oc.OCIClientFactory(**self._auth).data_science
        self.logging_client = oc.OCIClientFactory(**self._auth).logging_management
        self.identity_client = oc.OCIClientFactory(**self._auth).identity
        self.region = extract_region(self._auth)

    def list_resource(
        self,
        list_func_ref,
        **kwargs,
    ) -> list:
        """Generic method to list OCI Data Science resources.

        Parameters
        ----------
        list_func_ref : function
            A reference to the list operation which will be called.
        **kwargs :
            Additional keyword arguments to filter the resource.
            The kwargs are passed into OCI API.

        Returns
        -------
        list
            A list of OCI Data Science resources.
        """
        try:
            items = oci.pagination.list_call_get_all_results(
                list_func_ref,
                **kwargs,
            ).data

            return items
        except ServiceError as se:
            raise AquaServiceError(opc_request_id=se.request_id, status_code=se.code)
        except ClientError as ce:
            raise AquaClientError(str(ce))<|MERGE_RESOLUTION|>--- conflicted
+++ resolved
@@ -3,20 +3,11 @@
 # Copyright (c) 2024 Oracle and/or its affiliates.
 # Licensed under the Universal Permissive License v 1.0 as shown at https://oss.oracle.com/licenses/upl/
 import oci
-from oci.exceptions import ClientError, ServiceError
-
-from ads.aqua.exception import AquaClientError, AquaServiceError
 from ads.common.auth import default_signer
-<<<<<<< HEAD
 from ads.aqua.exception import AquaServiceError, AquaClientError
 from oci.exceptions import ServiceError, ClientError
 from ads.common import oci_client as oc
 from ads.common.utils import extract_region
-
-logger = logging.getLogger(__name__)
-=======
-from ads.common.utils import extract_region
->>>>>>> b9b1700b
 
 
 class AquaApp:
