--- conflicted
+++ resolved
@@ -36,13 +36,9 @@
     ModelTaxonomyMetadata,
 )
 from ads.model.model_version_set import ModelVersionSet
-
-<<<<<<< HEAD
-=======
 from ads.aqua.exception import AquaRuntimeError, AquaValueError
 from ads.telemetry import telemetry
 
->>>>>>> 4a83864c
 
 class AquaApp:
     """Base Aqua App to contain common components."""
