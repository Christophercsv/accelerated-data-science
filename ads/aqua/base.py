#!/usr/bin/env python
# -*- coding: utf-8 -*-
# Copyright (c) 2024 Oracle and/or its affiliates.
# Licensed under the Universal Permissive License v 1.0 as shown at https://oss.oracle.com/licenses/upl/

from typing import Dict, Union

import oci
from oci.data_science.models import UpdateModelDetails, UpdateModelProvenanceDetails

from ads import set_auth
from ads.aqua import logger
from ads.aqua.data import Tags
from ads.aqua.exception import AquaRuntimeError, AquaValueError
from ads.aqua.utils import UNKNOWN, is_valid_ocid, load_config, logger
from ads.common import oci_client as oc
from ads.common.auth import default_signer
from ads.common.utils import extract_region
from ads.config import (
    AQUA_CONFIG_FOLDER,
    OCI_ODSC_SERVICE_ENDPOINT,
    OCI_RESOURCE_PRINCIPAL_VERSION,
)
<<<<<<< HEAD
from ads.model.datascience_model import DataScienceModel
from ads.model.deployment.model_deployment import ModelDeployment
from ads.model.model_metadata import (
    ModelCustomMetadata,
    ModelProvenanceMetadata,
    ModelTaxonomyMetadata,
)
from ads.model.model_version_set import ModelVersionSet
=======

from ads.aqua.data import Tags
from ads.aqua.exception import AquaRuntimeError, AquaValueError
from ads.aqua.utils import load_config
from ads.aqua import logger
>>>>>>> 03b53a7d


class AquaApp:
    """Base Aqua App to contain common components."""

    def __init__(self) -> None:
        if OCI_RESOURCE_PRINCIPAL_VERSION:
            set_auth("resource_principal")
        self._auth = default_signer({"service_endpoint": OCI_ODSC_SERVICE_ENDPOINT})
        self.ds_client = oc.OCIClientFactory(**self._auth).data_science
        self.logging_client = oc.OCIClientFactory(**default_signer()).logging_management
        self.identity_client = oc.OCIClientFactory(**default_signer()).identity
        self.region = extract_region(self._auth)

    def list_resource(
        self,
        list_func_ref,
        **kwargs,
    ) -> list:
        """Generic method to list OCI Data Science resources.

        Parameters
        ----------
        list_func_ref : function
            A reference to the list operation which will be called.
        **kwargs :
            Additional keyword arguments to filter the resource.
            The kwargs are passed into OCI API.

        Returns
        -------
        list
            A list of OCI Data Science resources.
        """
        return oci.pagination.list_call_get_all_results(
            list_func_ref,
            **kwargs,
        ).data

    def update_model(self, model_id: str, update_model_details: UpdateModelDetails):
        """Updates model details.

        Parameters
        ----------
        model_id : str
            The id of target model.
        update_model_details: UpdateModelDetails
            The model details to be updated.
        """
        self.ds_client.update_model(
            model_id=model_id, update_model_details=update_model_details
        )

    def update_model_provenance(
        self,
        model_id: str,
        update_model_provenance_details: UpdateModelProvenanceDetails,
    ):
        """Updates model provenance details.

        Parameters
        ----------
        model_id : str
            The id of target model.
        update_model_provenance_details: UpdateModelProvenanceDetails
            The model provenance details to be updated.
        """
        self.ds_client.update_model_provenance(
            model_id=model_id,
            update_model_provenance_details=update_model_provenance_details,
        )

    # TODO: refactor model evaluation implementation to use it.
    @staticmethod
    def get_source(source_id: str) -> Union[ModelDeployment, DataScienceModel]:
        if is_valid_ocid(source_id):
            if "datasciencemodeldeployment" in source_id:
                return ModelDeployment.from_id(source_id)
            elif "datasciencemodel" in source_id:
                return DataScienceModel.from_id(source_id)

        raise AquaValueError(
            f"Invalid source {source_id}. "
            "Specify either a model or model deployment id."
        )

    # TODO: refactor model evaluation implementation to use it.
    @staticmethod
    def create_model_version_set(
        model_version_set_id: str = None,
        model_version_set_name: str = None,
        description: str = None,
        compartment_id: str = None,
        project_id: str = None,
        **kwargs,
    ) -> tuple:
        if not model_version_set_id:
            try:
                model_version_set = ModelVersionSet.from_name(
                    name=model_version_set_name,
                    compartment_id=compartment_id,
                )
            except:
                logger.debug(
                    f"Model version set {model_version_set_name} doesn't exist. "
                    "Creating new model version set."
                )
                model_version_set = (
                    ModelVersionSet()
                    .with_compartment_id(compartment_id)
                    .with_project_id(project_id)
                    .with_name(model_version_set_name)
                    .with_description(description)
                    # TODO: decide what parameters will be needed
                    .create(**kwargs)
                )
                logger.debug(
                    f"Successfully created model version set {model_version_set_name} with id {model_version_set.id}."
                )
            return (model_version_set.id, model_version_set_name)
        else:
            model_version_set = ModelVersionSet.from_id(model_version_set_id)
            return (model_version_set_id, model_version_set.name)

    # TODO: refactor model evaluation implementation to use it.
    @staticmethod
    def create_model_catalog(
        display_name: str,
        description: str,
        model_version_set_id: str,
        model_custom_metadata: Union[ModelCustomMetadata, Dict],
        model_taxonomy_metadata: Union[ModelTaxonomyMetadata, Dict],
        compartment_id: str,
        project_id: str,
        **kwargs,
    ) -> DataScienceModel:
        model = (
            DataScienceModel()
            .with_compartment_id(compartment_id)
            .with_project_id(project_id)
            .with_display_name(display_name)
            .with_description(description)
            .with_model_version_set_id(model_version_set_id)
            .with_custom_metadata_list(model_custom_metadata)
            .with_defined_metadata_list(model_taxonomy_metadata)
            .with_provenance_metadata(ModelProvenanceMetadata(training_id=UNKNOWN))
            # TODO: decide what parameters will be needed
            .create(
                **kwargs,
            )
        )
        return model

    def if_artifact_exist(self, model_id: str, **kwargs) -> bool:
        """Checks if the artifact exists.

        Parameters
        ----------
        model_id : str
            The model OCID.
        **kwargs :
            Additional keyword arguments passed in head_model_artifact.

        Returns
        -------
        bool
            Whether the artifact exists.
        """

        try:
            response = self.ds_client.head_model_artifact(model_id=model_id, **kwargs)
            return True if response.status == 200 else False
        except oci.exceptions.ServiceError as ex:
            if ex.status == 404:
                logger.info(f"Artifact not found in model {model_id}.")
                return False

    def get_config(self, model_id: str, config_file_name: str) -> Dict:
        """Gets the config for the given Aqua model.
        Parameters
        ----------
        model_id: str
            The OCID of the Aqua model.
        config_file_name: str
            name of the config file

        Returns
        -------
        Dict:
            A dict of allowed configs.
        """
        oci_model = self.ds_client.get_model(model_id).data
        model_name = oci_model.display_name

        oci_aqua = (
            (
                Tags.AQUA_TAG.value in oci_model.freeform_tags
                or Tags.AQUA_TAG.value.lower() in oci_model.freeform_tags
            )
            if oci_model.freeform_tags
            else False
        )

        if not oci_aqua:
            raise AquaRuntimeError(f"Target model {oci_model.id} is not Aqua model.")

        # todo: currently loads config within ads, artifact_path will be an external bucket
        artifact_path = AQUA_CONFIG_FOLDER
        config = load_config(
            artifact_path,
            config_file_name=config_file_name,
        )

        if model_name not in config:
            logger.error(
                f"{config_file_name} does not have config details for model: {model_name}"
            )
            return {}

        return config[model_name]<|MERGE_RESOLUTION|>--- conflicted
+++ resolved
@@ -11,7 +11,6 @@
 from ads import set_auth
 from ads.aqua import logger
 from ads.aqua.data import Tags
-from ads.aqua.exception import AquaRuntimeError, AquaValueError
 from ads.aqua.utils import UNKNOWN, is_valid_ocid, load_config, logger
 from ads.common import oci_client as oc
 from ads.common.auth import default_signer
@@ -21,7 +20,6 @@
     OCI_ODSC_SERVICE_ENDPOINT,
     OCI_RESOURCE_PRINCIPAL_VERSION,
 )
-<<<<<<< HEAD
 from ads.model.datascience_model import DataScienceModel
 from ads.model.deployment.model_deployment import ModelDeployment
 from ads.model.model_metadata import (
@@ -30,13 +28,8 @@
     ModelTaxonomyMetadata,
 )
 from ads.model.model_version_set import ModelVersionSet
-=======
-
-from ads.aqua.data import Tags
+
 from ads.aqua.exception import AquaRuntimeError, AquaValueError
-from ads.aqua.utils import load_config
-from ads.aqua import logger
->>>>>>> 03b53a7d
 
 
 class AquaApp:
