--- conflicted
+++ resolved
@@ -20,9 +20,7 @@
     OCI_ODSC_SERVICE_ENDPOINT,
     OCI_RESOURCE_PRINCIPAL_VERSION,
 )
-<<<<<<< HEAD
 from ads.telemetry.client import TelemetryClient
-=======
 from ads.model.datascience_model import DataScienceModel
 from ads.model.deployment.model_deployment import ModelDeployment
 from ads.model.model_metadata import (
@@ -31,7 +29,6 @@
     ModelTaxonomyMetadata,
 )
 from ads.model.model_version_set import ModelVersionSet
->>>>>>> 145bb850
 
 from ads.aqua.exception import AquaRuntimeError, AquaValueError
 
