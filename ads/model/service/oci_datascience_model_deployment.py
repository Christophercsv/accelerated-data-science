#!/usr/bin/env python
# -*- coding: utf-8; -*-

# Copyright (c) 2023 Oracle and/or its affiliates.
# Licensed under the Universal Permissive License v 1.0 as shown at https://oss.oracle.com/licenses/upl/

from functools import wraps
import logging
from typing import Callable, List
from ads.common.oci_datascience import OCIDataScienceMixin
from ads.common.oci_mixin import OCIWorkRequestMixin
from ads.config import PROJECT_OCID
from ads.model.deployment.common.utils import OCIClientManager, State
import oci

from oci.data_science.models import (
    CreateModelDeploymentDetails,
    UpdateModelDeploymentDetails,
)

DEFAULT_WAIT_TIME = 1200
DEFAULT_POLL_INTERVAL = 10
DEACTIVATE_WORKFLOW_STEPS = 2
DELETE_WORKFLOW_STEPS = 2
ACTIVATE_WORKFLOW_STEPS = 6
CREATE_WORKFLOW_STEPS = 6
ALLOWED_STATUS = [
    State.ACTIVE.name,
    State.CREATING.name,
    State.DELETED.name,
    State.DELETING.name,
    State.FAILED.name,
    State.INACTIVE.name,
    State.UPDATING.name,
]

logger = logging.getLogger(__name__)

MODEL_DEPLOYMENT_NEEDS_TO_BE_DEPLOYED = "Missing model deployment id. Model deployment needs to be deployed before it can be accessed."


def check_for_model_deployment_id(msg: str = MODEL_DEPLOYMENT_NEEDS_TO_BE_DEPLOYED):
    """The decorator helping to check if the ID attribute sepcified for a datascience model deployment.

    Parameters
    ----------
    msg: str
        The message that will be thrown.

    Raises
    ------
    MissingModelDeploymentIdError
        In case if the ID attribute not specified.

    Examples
    --------
    >>> @check_for_id(msg="Some message.")
    ... def test_function(self, name: str, last_name: str)
    ...     pass
    """

    def decorator(func: Callable):
        @wraps(func)
        def wrapper(self, *args, **kwargs):
            if not self.id:
                raise MissingModelDeploymentIdError(msg)
            return func(self, *args, **kwargs)

        return wrapper

    return decorator


class MissingModelDeploymentIdError(Exception):   # pragma: no cover
    pass


class MissingModelDeploymentWorkflowIdError(Exception):   # pragma: no cover
    pass


class OCIDataScienceModelDeployment(
    OCIDataScienceMixin,
    OCIWorkRequestMixin,
    oci.data_science.models.ModelDeployment,
):
    """Represents an OCI Data Science Model Deployment.
    This class contains all attributes of the `oci.data_science.models.ModelDeployment`.
    The main purpose of this class is to link the `oci.data_science.models.ModelDeployment`
    and the related client methods.
    Linking the `ModelDeployment` (payload) to Create/Update/Delete/Activate/Deactivate methods.

    The `OCIDataScienceModelDeployment` can be initialized by unpacking the properties stored in a dictionary:

    .. code-block:: python

        properties = {
            "compartment_id": "<compartment_ocid>",
            "name": "<model_name>",
            "description": "<model_description>",
        }
        ds_model_deployment = OCIDataScienceModelDeployment(**properties)

    The properties can also be OCI REST API payload, in which the keys are in camel format.

    .. code-block:: python

        payload = {
            "compartmentId": "<compartment_ocid>",
            "name": "<model_name>",
            "description": "<model_description>",
        }
        ds_model_deployment = OCIDataScienceModelDeployment(**payload)

    Methods
    -------
    activate(self, ...) -> "OCIDataScienceModelDeployment":
        Activates datascience model deployment.
    create(self, ...) -> "OCIDataScienceModelDeployment"
        Creates datascience model deployment.
    deactivate(self, ...) -> "OCIDataScienceModelDeployment":
        Deactivates datascience model deployment.
    delete(self, ...) -> "OCIDataScienceModelDeployment":
        Deletes datascience model deployment.
    update(self, ...) -> "OCIDataScienceModelDeployment":
        Updates datascience model deployment.
    list(self, ...) -> list[oci.data_science.models.ModelDeployment]:
        List oci.data_science.models.ModelDeployment instances within given compartment and project.
    from_id(cls, model_deployment_id: str) -> "OCIDataScienceModelDeployment":
        Gets model deployment by OCID.

    Examples
    --------
    >>> oci_model_deployment = OCIDataScienceModelDeployment.from_id(<model_deployment_ocid>)
    >>> oci_model_deployment.deactivate()
    >>> oci_model_deployment.activate(wait_for_completion=False)
    >>> oci_model_deployment.description = "A brand new description"
    ... oci_model_deployment.update()
    >>> oci_model_deployment.sync()
    >>> oci_model_deployment.list(status="ACTIVE")
    >>> oci_model_deployment.delete(wait_for_completion=False)
    """

    def __init__(
        self,
        config: dict = None,
        signer: oci.signer.Signer = None,
        client_kwargs: dict = None,
        **kwargs,
    ) -> None:
        super().__init__(config, signer, client_kwargs, **kwargs)
        self.workflow_req_id = None

    @check_for_model_deployment_id(
        msg="Model deployment needs to be deployed before it can be activated or deactivated."
    )
    def activate(
        self,
        wait_for_completion: bool = True,
        max_wait_time: int = DEFAULT_WAIT_TIME,
        poll_interval: int = DEFAULT_POLL_INTERVAL,
    ) -> "OCIDataScienceModelDeployment":
        """Activates datascience model deployment.

        Parameters
        ----------
        wait_for_completion: bool
            Flag set for whether to wait for process to be completed.
            Defaults to True.
        max_wait_time: int
            Maximum amount of time to wait in seconds (Defaults to 1200).
            Negative implies infinite wait time.
        poll_interval: int
            Poll interval in seconds (Defaults to 10).

        Returns
        -------
        OCIDataScienceModelDeployment
            The `OCIDataScienceModelDeployment` instance (self).
        """
        dsc_model_deployment = OCIDataScienceModelDeployment.from_id(self.id)
        if (
            dsc_model_deployment.lifecycle_state
            == self.LIFECYCLE_STATE_ACTIVE
        ):
            raise Exception(
                f"Model deployment {dsc_model_deployment.id} is already in active state."
            )

        if (
            dsc_model_deployment.lifecycle_state
            == self.LIFECYCLE_STATE_INACTIVE
        ):
            logger.info(f"Activating model deployment `{self.id}`.")
            response = self.client.activate_model_deployment(
                self.id,
            )

<<<<<<< HEAD
            if wait_for_completion:

                self.workflow_req_id = response.headers.get("opc-work-request-id", None)
                oci_model_deployment_object = self.client.get_model_deployment(self.id).data
                current_state = State._from_str(oci_model_deployment_object.lifecycle_state)
                model_deployment_id = self.id
=======
            self.workflow_req_id = response.headers.get("opc-work-request-id", None)

            try:
                self.wait_for_progress(
                    self.workflow_req_id, 
                    ACTIVATE_WORKFLOW_STEPS, 
                    max_wait_time, 
                    poll_interval
                )
            except Exception as e:
                logger.error(
                    f"Error while trying to activate model deployment: {self.id}"
                )
                raise e
>>>>>>> ec177e95

                try:
                    self._wait_for_progress_completion(
                        State.ACTIVE.name,
                        ACTIVATE_WORKFLOW_STEPS,
                        [State.FAILED.name, State.INACTIVE.name],
                        self.workflow_req_id,
                        current_state,
                        model_deployment_id,
                        max_wait_time,
                        poll_interval,
                    )
                except Exception as e:
                    logger.error(
                        f"Error while trying to activate model deployment: {self.id}"
                    )
                    raise e

            return self.sync()
        else:
            raise Exception(
                f"Can't activate model deployment {dsc_model_deployment.id} when it's in {dsc_model_deployment.lifecycle_state} state."
            )

    def create(
        self,
        create_model_deployment_details: CreateModelDeploymentDetails,
        wait_for_completion: bool = True,
        max_wait_time: int = DEFAULT_WAIT_TIME,
        poll_interval: int = DEFAULT_POLL_INTERVAL,
    ) -> "OCIDataScienceModelDeployment":
        """Creates datascience model deployment.

        Parameters
        ----------
        wait_for_completion: bool
            Flag set for whether to wait for process to be completed.
            Defaults to True.
        max_wait_time: int
            Maximum amount of time to wait in seconds (Defaults to 1200).
            Negative implies infinite wait time.
        poll_interval: int
            Poll interval in seconds (Defaults to 10).

        Returns
        -------
        OCIDataScienceModelDeployment
            The `OCIDataScienceModelDeployment` instance (self).
        """
        response = self.client.create_model_deployment(create_model_deployment_details)
        self.update_from_oci_model(response.data)
        logger.info(f"Creating model deployment `{self.id}`.")

        if wait_for_completion:

            self.workflow_req_id = response.headers.get("opc-work-request-id", None)

            try:
                self.wait_for_progress(
                    self.workflow_req_id, 
                    CREATE_WORKFLOW_STEPS, 
                    max_wait_time, 
                    poll_interval
                )
            except Exception as e:
                logger.error(
                    f"Error while trying to create model deployment: {self.id}"
                )
                raise e

        return self.sync()

    @check_for_model_deployment_id(
        msg="Model deployment needs to be deployed before it can be activated or deactivated."
    )
    def deactivate(
        self,
        wait_for_completion: bool = True,
        max_wait_time: int = DEFAULT_WAIT_TIME,
        poll_interval: int = DEFAULT_POLL_INTERVAL,
    ) -> "OCIDataScienceModelDeployment":
        """Deactivates datascience model deployment.

        Parameters
        ----------
        wait_for_completion: bool
            Flag set for whether to wait for process to be completed.
            Defaults to True.
        max_wait_time: int
            Maximum amount of time to wait in seconds (Defaults to 1200).
            Negative implies infinite wait time.
        poll_interval: int
            Poll interval in seconds (Defaults to 10).

        Returns
        -------
        OCIDataScienceModelDeployment
            The `OCIDataScienceModelDeployment` instance (self).
        """
        dsc_model_deployment = OCIDataScienceModelDeployment.from_id(self.id)
        if (
            dsc_model_deployment.lifecycle_state
            == self.LIFECYCLE_STATE_INACTIVE
        ):
            raise Exception(
                f"Model deployment {dsc_model_deployment.id} is already in inactive state."
            )

        if (
            dsc_model_deployment.lifecycle_state
            == self.LIFECYCLE_STATE_ACTIVE
        ):
            logger.info(f"Deactivating model deployment `{self.id}`.")
            response = self.client.deactivate_model_deployment(
                self.id,
            )

<<<<<<< HEAD
            if wait_for_completion:

                self.workflow_req_id = response.headers.get("opc-work-request-id", None)
                oci_model_deployment_object = self.client.get_model_deployment(self.id).data
                current_state = State._from_str(oci_model_deployment_object.lifecycle_state)
                model_deployment_id = self.id
=======
            self.workflow_req_id = response.headers.get("opc-work-request-id", None)

            try:
                self.wait_for_progress(
                    self.workflow_req_id, 
                    DEACTIVATE_WORKFLOW_STEPS, 
                    max_wait_time, 
                    poll_interval
                )
            except Exception as e:
                logger.error(
                    f"Error while trying to deactivate model deployment: {self.id}"
                )
                raise e
>>>>>>> ec177e95

                try:
                    self._wait_for_progress_completion(
                        State.INACTIVE.name,
                        DEACTIVATE_WORKFLOW_STEPS,
                        [State.FAILED.name],
                        self.workflow_req_id,
                        current_state,
                        model_deployment_id,
                        max_wait_time,
                        poll_interval,
                    )
                except Exception as e:
                    logger.error(
                        f"Error while trying to deactivate model deployment: {self.id}"
                    )
                    raise e

            return self.sync()
        else:
            raise Exception(
                f"Can't deactivate model deployment {dsc_model_deployment.id} when it's in {dsc_model_deployment.lifecycle_state} state."
            )

    @check_for_model_deployment_id(
        msg="Model deployment needs to be deployed before it can be deleted."
    )
    def delete(
        self,
        wait_for_completion: bool = True,
        max_wait_time: int = DEFAULT_WAIT_TIME,
        poll_interval: int = DEFAULT_POLL_INTERVAL,
    ) -> "OCIDataScienceModelDeployment":
        """Deletes datascience model deployment.

        Parameters
        ----------
        wait_for_completion: bool
            Flag set for whether to wait for process to be completed.
            Defaults to True.
        max_wait_time: int
            Maximum amount of time to wait in seconds (Defaults to 1200).
            Negative implies infinite wait time.
        poll_interval: int
            Poll interval in seconds (Defaults to 10).

        Returns
        -------
        OCIDataScienceModelDeployment
            The `OCIDataScienceModelDeployment` instance (self).
        """
        dsc_model_deployment = OCIDataScienceModelDeployment.from_id(self.id)
        if dsc_model_deployment.lifecycle_state in [
            self.LIFECYCLE_STATE_DELETED,
            self.LIFECYCLE_STATE_DELETING
        ]:
            raise Exception(
                f"Model deployment {dsc_model_deployment.id} is either deleted or being deleted."
            )
        if dsc_model_deployment.lifecycle_state not in [
            self.LIFECYCLE_STATE_ACTIVE,
            self.LIFECYCLE_STATE_FAILED,
            self.LIFECYCLE_STATE_INACTIVE,
        ]:
            raise Exception(
                f"Can't delete model deployment {dsc_model_deployment.id} when it's in {dsc_model_deployment.lifecycle_state} state."
            )
        logger.info(f"Deleting model deployment `{self.id}`.")
        response = self.client.delete_model_deployment(
            self.id,
        )

        if wait_for_completion:

            self.workflow_req_id = response.headers.get("opc-work-request-id", None)

            try:
                self.wait_for_progress(
                    self.workflow_req_id, 
                    DELETE_WORKFLOW_STEPS, 
                    max_wait_time, 
                    poll_interval
                )
            except Exception as e:
                logger.error(
                    f"Error while trying to delete model deployment: {self.id}"
                )
                raise e

        return self.sync()

    @check_for_model_deployment_id(
        msg="Model deployment needs to be deployed before it can be updated."
    )
    def update(
        self,
        update_model_deployment_details: UpdateModelDeploymentDetails,
        wait_for_completion: bool = True,
        max_wait_time: int = DEFAULT_WAIT_TIME,
        poll_interval: int = DEFAULT_POLL_INTERVAL,
    ) -> "OCIDataScienceModelDeployment":
        """Updates datascience model deployment.

        Parameters
        ----------
        update_model_deployment_details: UpdateModelDeploymentDetails
            Details to update model deployment.
        wait_for_completion: bool
            Flag set for whether to wait for process to be completed.
            Defaults to True.
        max_wait_time: int
            Maximum amount of time to wait in seconds (Defaults to 1200).
            Negative implies infinite wait time.
        poll_interval: int
            Poll interval in seconds (Defaults to 10).

        Returns
        -------
        OCIDataScienceModelDeployment
            The `OCIDataScienceModelDeployment` instance (self).
        """
        if wait_for_completion:
            wait_for_states = [
                oci.data_science.models.WorkRequest.STATUS_SUCCEEDED,
                oci.data_science.models.WorkRequest.STATUS_FAILED,
            ]
        else:
            wait_for_states = []

        try:
            response = self.client_composite.update_model_deployment_and_wait_for_state(
                self.id,
                update_model_deployment_details,
                wait_for_states=wait_for_states,
                waiter_kwargs={
                    "max_interval_seconds": poll_interval,
                    "max_wait_seconds": max_wait_time,
                },
            )
            self.workflow_req_id = response.headers.get("opc-work-request-id", None)
        except Exception as e:
            logger.error(f"Error while trying to update model deployment: {self.id}")
            raise e

        return self.sync()

    @classmethod
    def list(
        cls,
        status: str = None,
        compartment_id: str = None,
        project_id: str = None,
        **kwargs,
    ) -> list:
        """Lists the model deployments associated with current compartment id and status

        Parameters
        ----------
        status : str
            Status of deployment. Defaults to None.
            Allowed values: `ACTIVE`, `CREATING`, `DELETED`, `DELETING`, `FAILED`, `INACTIVE` and `UPDATING`.
        compartment_id : str
            Target compartment to list deployments from.
            Defaults to the compartment set in the environment variable "NB_SESSION_COMPARTMENT_OCID".
            If "NB_SESSION_COMPARTMENT_OCID" is not set, the root compartment ID will be used.
            An ValueError will be raised if root compartment ID cannot be determined.
        project_id : str
            Target project to list deployments from.
            Defaults to the project id in the environment variable "PROJECT_OCID".
        kwargs :
            The values are passed to oci.data_science.DataScienceClient.list_model_deployments.

        Returns
        -------
        list
            A list of oci.data_science.models.ModelDeployment objects.

        Raises
        ------
        ValueError
            If compartment_id is not specified and cannot be determined from the environment.
        """
        compartment_id = compartment_id or OCIClientManager().default_compartment_id()

        if not compartment_id:
            raise ValueError(
                "Unable to determine compartment ID from environment. Specify `compartment_id`."
            )

        project_id = project_id or PROJECT_OCID
        if project_id:
            kwargs["project_id"] = project_id

        if status is not None:
            if status not in ALLOWED_STATUS:
                raise ValueError(
                    f"Allowed `status` values are: {', '.join(ALLOWED_STATUS)}."
                )
            kwargs["lifecycle_state"] = status

        # https://oracle-cloud-infrastructure-python-sdk.readthedocs.io/en/latest/api/pagination.html#module-oci.pagination
        return oci.pagination.list_call_get_all_results(
            cls().client.list_model_deployments, compartment_id, **kwargs
        ).data

    @classmethod
    def from_id(cls, model_deployment_id: str) -> "OCIDataScienceModelDeployment":
        """Gets datascience model deployment by OCID.

        Parameters
        ----------
        model_deployment_id: str
            The OCID of the datascience model deployment.

        Returns
        -------
        OCIDataScienceModelDeployment
            An instance of `OCIDataScienceModelDeployment`.
        """
        return super().from_ocid(model_deployment_id)<|MERGE_RESOLUTION|>--- conflicted
+++ resolved
@@ -196,40 +196,16 @@
                 self.id,
             )
 
-<<<<<<< HEAD
             if wait_for_completion:
 
                 self.workflow_req_id = response.headers.get("opc-work-request-id", None)
-                oci_model_deployment_object = self.client.get_model_deployment(self.id).data
-                current_state = State._from_str(oci_model_deployment_object.lifecycle_state)
-                model_deployment_id = self.id
-=======
-            self.workflow_req_id = response.headers.get("opc-work-request-id", None)
-
-            try:
-                self.wait_for_progress(
-                    self.workflow_req_id, 
-                    ACTIVATE_WORKFLOW_STEPS, 
-                    max_wait_time, 
-                    poll_interval
-                )
-            except Exception as e:
-                logger.error(
-                    f"Error while trying to activate model deployment: {self.id}"
-                )
-                raise e
->>>>>>> ec177e95
 
                 try:
-                    self._wait_for_progress_completion(
-                        State.ACTIVE.name,
-                        ACTIVATE_WORKFLOW_STEPS,
-                        [State.FAILED.name, State.INACTIVE.name],
-                        self.workflow_req_id,
-                        current_state,
-                        model_deployment_id,
-                        max_wait_time,
-                        poll_interval,
+                    self.wait_for_progress(
+                        self.workflow_req_id, 
+                        ACTIVATE_WORKFLOW_STEPS, 
+                        max_wait_time, 
+                        poll_interval
                     )
                 except Exception as e:
                     logger.error(
@@ -336,40 +312,16 @@
                 self.id,
             )
 
-<<<<<<< HEAD
             if wait_for_completion:
 
                 self.workflow_req_id = response.headers.get("opc-work-request-id", None)
-                oci_model_deployment_object = self.client.get_model_deployment(self.id).data
-                current_state = State._from_str(oci_model_deployment_object.lifecycle_state)
-                model_deployment_id = self.id
-=======
-            self.workflow_req_id = response.headers.get("opc-work-request-id", None)
-
-            try:
-                self.wait_for_progress(
-                    self.workflow_req_id, 
-                    DEACTIVATE_WORKFLOW_STEPS, 
-                    max_wait_time, 
-                    poll_interval
-                )
-            except Exception as e:
-                logger.error(
-                    f"Error while trying to deactivate model deployment: {self.id}"
-                )
-                raise e
->>>>>>> ec177e95
 
                 try:
-                    self._wait_for_progress_completion(
-                        State.INACTIVE.name,
-                        DEACTIVATE_WORKFLOW_STEPS,
-                        [State.FAILED.name],
-                        self.workflow_req_id,
-                        current_state,
-                        model_deployment_id,
-                        max_wait_time,
-                        poll_interval,
+                    self.wait_for_progress(
+                        self.workflow_req_id, 
+                        DEACTIVATE_WORKFLOW_STEPS, 
+                        max_wait_time, 
+                        poll_interval
                     )
                 except Exception as e:
                     logger.error(
