--- conflicted
+++ resolved
@@ -9,10 +9,5 @@
 pip
 pytest
 pytest-cov
-<<<<<<< HEAD
 pytest-xdist
-=======
-pytest-xdist
-kubernetes
-ruff
->>>>>>> b7b7ae18
+ruff