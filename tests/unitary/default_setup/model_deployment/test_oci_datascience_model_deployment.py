--- conflicted
+++ resolved
@@ -11,12 +11,7 @@
     ModelDeployment,
 )
 from ads.common.oci_datascience import OCIDataScienceMixin
-<<<<<<< HEAD
-from ads.common.oci_mixin import OCIModelMixin
-from ads.model.deployment.common.utils import State
-=======
 from ads.common.oci_mixin import OCIModelMixin, OCIWorkRequestMixin
->>>>>>> ec177e95
 
 from ads.model.service.oci_datascience_model_deployment import (
     ACTIVATE_WORKFLOW_STEPS,
@@ -123,11 +118,7 @@
                 response.data = data
                 mock_get.return_value = response
                 with patch.object(
-<<<<<<< HEAD
-                    OCIDataScienceModelDeployment, "_wait_for_progress_completion"
-=======
                     OCIWorkRequestMixin, "wait_for_progress"
->>>>>>> ec177e95
                 ) as mock_wait:
                     with patch.object(
                         OCIDataScienceModelDeployment, "sync"
@@ -184,11 +175,7 @@
                 response.data = data
                 mock_get.return_value = response
                 with patch.object(
-<<<<<<< HEAD
-                    OCIDataScienceModelDeployment, "_wait_for_progress_completion"
-=======
                     OCIWorkRequestMixin, "wait_for_progress"
->>>>>>> ec177e95
                 ) as mock_wait:
                     with patch.object(
                         OCIDataScienceModelDeployment, "sync"
@@ -268,11 +255,7 @@
                     )
                     mock_to_oci_mode.return_value = oci_model_deployment
                     with patch.object(
-<<<<<<< HEAD
-                        OCIDataScienceModelDeployment, "_wait_for_progress_completion"
-=======
                         OCIWorkRequestMixin, "wait_for_progress"
->>>>>>> ec177e95
                     ) as mock_wait:
                         with patch("json.loads") as mock_json_load:
                             create_model_deployment_details = MagicMock()
@@ -387,11 +370,7 @@
             }
             mock_delete.return_value = response
             with patch.object(
-<<<<<<< HEAD
-                OCIDataScienceModelDeployment, "_wait_for_progress_completion"
-=======
                 OCIWorkRequestMixin, "wait_for_progress"
->>>>>>> ec177e95
             ) as mock_wait:
                 with patch.object(
                     oci.data_science.DataScienceClient, "get_model_deployment"
