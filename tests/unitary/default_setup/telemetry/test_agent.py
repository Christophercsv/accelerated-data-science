--- conflicted
+++ resolved
@@ -8,12 +8,6 @@
 from unittest.mock import patch
 
 import pytest
-<<<<<<< HEAD
-
-# from pytest import MonkeyPatch
-=======
->>>>>>> 20607410
-
 import ads
 from ads.telemetry.telemetry import (
     EXTRA_USER_AGENT_INFO,
@@ -40,14 +34,9 @@
     @patch("oci.config.validate_config")
     @patch("oci.signer.Signer")
     def test_user_agent_api_keys_using_test_profile(
-<<<<<<< HEAD
-        self, mock_signer, mock_validate_config
-    ):
-=======
         self, mock_signer, mock_validate_config, monkeypatch
     ):
         monkeypatch.delenv(EXTRA_USER_AGENT_INFO, raising=False)
->>>>>>> 20607410
         with patch("oci.config.from_file", return_value=self.test_config):
             auth_info = ads.auth.api_keys("test_path", "TEST_PROFILE")
             assert (
