--- conflicted
+++ resolved
@@ -320,19 +320,15 @@
             ).with_num_executors(
                 2
             ).with_private_endpoint_id(
-<<<<<<< HEAD
                 SAMPLE_PAYLOAD["private_endpoint_id"]
             ).with_pool_id(
                 SAMPLE_PAYLOAD["pool_id"]
-=======
-                "test_private_endpoint"
             ).with_freeform_tag(
                 test_freeform_tags_key="test_freeform_tags_value",
             ).with_defined_tag(
                 test_defined_tags_namespace={
                     "test_defined_tags_key": "test_defined_tags_value"
                 }
->>>>>>> 78006e7d
             )
         return df
 
@@ -340,9 +336,7 @@
         assert df.language == "PYTHON"
         assert df.spark_version == "3.2.1"
         assert df.num_executors == 2
-<<<<<<< HEAD
         assert df.pool_id == SAMPLE_PAYLOAD["pool_id"]
-=======
         assert df.freeform_tags == {
             "test_freeform_tags_key": "test_freeform_tags_value"
         }
@@ -351,7 +345,6 @@
                 "test_defined_tags_key": "test_defined_tags_value"
             }
         }
->>>>>>> 78006e7d
 
         rt = (
             DataFlowRuntime()
