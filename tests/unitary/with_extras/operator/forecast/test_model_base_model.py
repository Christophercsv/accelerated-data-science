--- conflicted
+++ resolved
@@ -21,8 +21,6 @@
 )
 from ads.opctl.operator.lowcode.forecast.const import SupportedMetrics
 
-<<<<<<< HEAD
-=======
 import unittest
 from unittest.mock import patch, Mock
 import pandas as pd
@@ -42,22 +40,12 @@
 )
 from ads.opctl.operator.lowcode.forecast.const import SupportedMetrics
 
->>>>>>> 223f9c09
-
 class TestForecastOperatorBaseModel(unittest.TestCase):
     """Tests the base class for the forecasting models"""
-
-<<<<<<< HEAD
-=======
-    pass
-
->>>>>>> 223f9c09
     def setUp(self):
         self.target_columns = ["Sales_Product Group 107", "Sales_Product Group 108"]
         self.target_category_columns = ["PPG_Code"]
         self.test_filename = "test.csv"
-<<<<<<< HEAD
-=======
         self.full_data_dict = {
             "Sales_Product Group 107": pd.DataFrame(
                 {
@@ -72,7 +60,6 @@
                 }
             ),
         }
->>>>>>> 223f9c09
         self.outputs = [
             pd.DataFrame(
                 {
@@ -111,7 +98,6 @@
                 }
             ),
         ]
-<<<<<<< HEAD
         self.target_col = "yhat"
         self.datetime_column_name = "last_day_of_week"
         self.original_target_column = "Sales"
@@ -150,16 +136,6 @@
             SupportedMetrics.MEDIAN_EXPLAINED_VARIANCE,
             SupportedMetrics.ELAPSED_TIME,
         ]
-
-=======
-        self.data = pd.DataFrame({"last_day_of_week": ["2020-10-31", "2020-11-07"]})
-        self.target_col = "yhat"
-        self.datetime_column_name = "last_day_of_week"
-        self.original_target_column = "Sales"
-        self.eval_metrics = pd.DataFrame(
-            {"Sales_Product Group 107": [25.07]}, index=["sMAPE"]
-        )
->>>>>>> 223f9c09
         spec = Mock(spec=ForecastOperatorSpec)
         spec.target_column = self.target_col
         spec.target_category_columns = self.target_category_columns
@@ -168,11 +144,6 @@
         spec.datetime_column = Mock(spec=DateTimeColumn)
         spec.datetime_column.name = self.datetime_column_name
         spec.datetime_column.format = None
-<<<<<<< HEAD
-        spec.horizon = Mock(spec=Horizon)
-        spec.horizon.periods = 3
-        spec.tuning = None
-=======
         spec.horizon = 3
         spec.tuning = None
         spec.output_directory = Mock(spec=OutputDirectory)
@@ -181,14 +152,12 @@
         spec.metrics_filename = "metrics"
         spec.test_metrics_filename = "test_metrics"
         spec.report_filename = "report"
->>>>>>> 223f9c09
 
         config = Mock(spec=ForecastOperatorConfig)
         config.spec = spec
 
         self.config = config
 
-<<<<<<< HEAD
     @patch("ads.opctl.operator.lowcode.forecast.utils._load_data")
     def test_empty_testdata_file(self, mock__load_data):
         # When test file is empty
@@ -328,7 +297,8 @@
         # All metrics should be present
         self.assertEquals(total_metrics.index.to_list(), self.evaluation_metrics)
         self.assertEquals(summary_metrics.columns.to_list(), self.summary_metrics)
-=======
+        
+        
     @patch("datapane.save_report")
     @patch("ads.opctl.operator.lowcode.forecast.utils.get_forecast_plots")
     @patch("ads.opctl.operator.lowcode.forecast.utils.evaluate_metrics")
@@ -424,7 +394,6 @@
 
         # Explanations are generated
         mock_explain_model.assert_called_once()
->>>>>>> 223f9c09
 
 
 if __name__ == "__main__":
