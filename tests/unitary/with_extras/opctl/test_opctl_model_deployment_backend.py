#!/usr/bin/env python
# -*- coding: utf-8; -*-

# Copyright (c) 2023 Oracle and/or its affiliates.
# Licensed under the Universal Permissive License v 1.0 as shown at https://oss.oracle.com/licenses/upl/

import os
import tempfile
from unittest.mock import patch

import pytest
import yaml

from ads.model import ModelDeployment
from ads.opctl.backend.ads_model_deployment import ModelDeploymentBackend


class TestModelDeploymentBackend:
    @property
    def curr_dir(self):
        return os.path.dirname(os.path.abspath(__file__))

    @property
    def config(self):
        return {
            "execution": {
                "backend": "deployment",
                "debug": False,
                "oci_config": "~/.oci/config",
                "oci_profile": "DEFAULT",
                "run_id": "test_model_deployment_id",
                "ocid": "fake_model_id",
                "auth": "api_key",
                "wait_for_completion": False,
                "max_wait_time": 1000,
                "poll_interval": 12,
                "log_type": "predict",
                "log_filter": "test_filter",
                "interval": 3,
<<<<<<< HEAD
            },
            "infrastructure": {
                "compartment_id": "ocid1.compartment.oc1..<unique_id>",
                "project_id": "ocid1.datascienceproject.oc1.<unique_id>",
                "log_group_id": "ocid1.loggroup.oc1.iad.<unique_id>",
                "log_id": "ocid1.log.oc1.iad.<unique_id>",
                "shape_name": "VM.Standard.E2.4",
                "bandwidth_mbps": 10,
                "replica": 1,
                "web_concurrency": 10,
            },
=======
                "payload": "fake_payload",
                "model_name": "model_name",
                "model_version": "model_version",
            }
>>>>>>> 0b18dfe9
        }

    @patch("ads.opctl.backend.ads_model_deployment.ModelDeployment.deploy")
    @patch("ads.opctl.backend.ads_model_deployment.ModelDeployment.from_dict")
    def test_apply(self, mock_from_dict, mock_deploy):
        config = self.config
        mock_from_dict.return_value = ModelDeployment()
        backend = ModelDeploymentBackend(config)
        backend.apply()
        mock_from_dict.assert_called_with(config)
        mock_deploy.assert_called_with(
            wait_for_completion=False,
            max_wait_time=1000,
            poll_interval=12,
        )

    @patch("ads.opctl.backend.ads_model_deployment.ModelDeployment.delete")
    @patch("ads.opctl.backend.ads_model_deployment.ModelDeployment.from_id")
    def test_delete(self, mock_from_id, mock_delete):
        config = self.config
        model_deployment = ModelDeployment()
        model_deployment.set_spec(model_deployment.CONST_LIFECYCLE_STATE, "ACTIVE")
        mock_from_id.return_value = model_deployment
        backend = ModelDeploymentBackend(config)
        backend.delete()
        mock_from_id.assert_called_with("test_model_deployment_id")
        mock_delete.assert_called_with(
            wait_for_completion=False,
            max_wait_time=1000,
            poll_interval=12,
        )

    @patch("ads.opctl.backend.ads_model_deployment.ModelDeployment.activate")
    @patch("ads.opctl.backend.ads_model_deployment.ModelDeployment.from_id")
    def test_activate(self, mock_from_id, mock_activate):
        config = self.config
        model_deployment = ModelDeployment()
        model_deployment.set_spec(model_deployment.CONST_LIFECYCLE_STATE, "INACTIVE")
        mock_from_id.return_value = model_deployment
        backend = ModelDeploymentBackend(config)
        backend.activate()
        mock_from_id.assert_called_with("test_model_deployment_id")
        mock_activate.assert_called_with(
            wait_for_completion=False,
            max_wait_time=1000,
            poll_interval=12,
        )

    @patch("ads.opctl.backend.ads_model_deployment.ModelDeployment.deactivate")
    @patch("ads.opctl.backend.ads_model_deployment.ModelDeployment.from_id")
    def test_deactivate(self, mock_from_id, mock_deactivate):
        config = self.config
        model_deployment = ModelDeployment()
        model_deployment.set_spec(model_deployment.CONST_LIFECYCLE_STATE, "ACTIVE")
        mock_from_id.return_value = model_deployment
        backend = ModelDeploymentBackend(config)
        backend.deactivate()
        mock_from_id.assert_called_with("test_model_deployment_id")
        mock_deactivate.assert_called_with(
            wait_for_completion=False,
            max_wait_time=1000,
            poll_interval=12,
        )

    @patch("ads.opctl.backend.ads_model_deployment.ModelDeployment.watch")
    @patch("ads.opctl.backend.ads_model_deployment.ModelDeployment.from_id")
    def test_watch(self, mock_from_id, mock_watch):
        config = self.config
        mock_from_id.return_value = ModelDeployment()
        backend = ModelDeploymentBackend(config)
        backend.watch()
        mock_from_id.assert_called_with("test_model_deployment_id")
        mock_watch.assert_called_with(
            log_type="predict", interval=3, log_filter="test_filter"
        )

<<<<<<< HEAD
    @pytest.mark.parametrize(
        "runtime_type",
        ["container", "conda"],
    )
    def test_init(self, runtime_type, monkeypatch):
        """Ensures that starter YAML can be generated for every supported runtime of the Data Flow."""

        # For every supported runtime generate a YAML -> test_files
        # On second iteration remove a temporary code and compare result YAML.
        monkeypatch.delenv("NB_SESSION_OCID", raising=False)

        with tempfile.TemporaryDirectory() as td:
            test_yaml_uri = os.path.join(td, f"modeldeployment_{runtime_type}.yaml")
            expected_yaml_uri = os.path.join(
                self.curr_dir, "test_files", f"modeldeployment_{runtime_type}.yaml"
            )

            ModelDeploymentBackend(self.config).init(
                uri=test_yaml_uri,
                overwrite=False,
                runtime_type=runtime_type,
            )

            with open(test_yaml_uri, "r") as stream:
                test_yaml_dict = yaml.safe_load(stream)
            with open(expected_yaml_uri, "r") as stream:
                expected_yaml_dict = yaml.safe_load(stream)

            assert test_yaml_dict == expected_yaml_dict
=======
    @patch("ads.opctl.backend.ads_model_deployment.ModelDeployment.predict")
    @patch("ads.opctl.backend.ads_model_deployment.ModelDeployment.from_id")
    def test_predict(self, mock_from_id, mock_predict):
        config = self.config
        mock_from_id.return_value = ModelDeployment()
        backend = ModelDeploymentBackend(config)
        backend.predict()
        mock_from_id.assert_called_with("fake_model_id")
        mock_predict.assert_called_with(
            data="fake_payload", model_name="model_name", model_version="model_version"
        )
>>>>>>> 0b18dfe9
<|MERGE_RESOLUTION|>--- conflicted
+++ resolved
@@ -37,7 +37,9 @@
                 "log_type": "predict",
                 "log_filter": "test_filter",
                 "interval": 3,
-<<<<<<< HEAD
+                "payload": "fake_payload",
+                "model_name": "model_name",
+                "model_version": "model_version",
             },
             "infrastructure": {
                 "compartment_id": "ocid1.compartment.oc1..<unique_id>",
@@ -49,12 +51,6 @@
                 "replica": 1,
                 "web_concurrency": 10,
             },
-=======
-                "payload": "fake_payload",
-                "model_name": "model_name",
-                "model_version": "model_version",
-            }
->>>>>>> 0b18dfe9
         }
 
     @patch("ads.opctl.backend.ads_model_deployment.ModelDeployment.deploy")
@@ -131,7 +127,6 @@
             log_type="predict", interval=3, log_filter="test_filter"
         )
 
-<<<<<<< HEAD
     @pytest.mark.parametrize(
         "runtime_type",
         ["container", "conda"],
@@ -161,7 +156,7 @@
                 expected_yaml_dict = yaml.safe_load(stream)
 
             assert test_yaml_dict == expected_yaml_dict
-=======
+
     @patch("ads.opctl.backend.ads_model_deployment.ModelDeployment.predict")
     @patch("ads.opctl.backend.ads_model_deployment.ModelDeployment.from_id")
     def test_predict(self, mock_from_id, mock_predict):
@@ -172,5 +167,4 @@
         mock_from_id.assert_called_with("fake_model_id")
         mock_predict.assert_called_with(
             data="fake_payload", model_name="model_name", model_version="model_version"
-        )
->>>>>>> 0b18dfe9
+        )